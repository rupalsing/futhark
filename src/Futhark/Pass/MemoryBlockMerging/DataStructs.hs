{-# LANGUAGE TypeFamilies, FlexibleContexts #-}
module Futhark.Pass.MemoryBlockMerging.DataStructs
       ( Coalesced(..),CoalescedKind(..), ArrayMemBound(..), AllocTab
       , V2MemTab, AliasTab, LUTabFun, LUTabPrg, ScalarTab,  CoalsTab
       , CoalsEntry(..), FreeVarSubsts
       , aliasTransClos, updateAliasing, getNamesFromSubExps, unionCoalsEntry
       , getArrMemAssocFParam, createsAliasedArrOK, getScopeMemInfo, prettyCoalTab
       , createsNewArrIK, createsNewArrOK, getArrMemAssoc, getUniqueMemFParam )
       where


import Prelude
import Data.Maybe
import qualified Data.Map.Strict as M
import qualified Data.Set as S

<<<<<<< HEAD
--import Debug.Trace

=======
>>>>>>> 5b0f945b
import Futhark.Representation.Aliases
import qualified Futhark.Representation.ExplicitMemory as ExpMem

data CoalescedKind = Ccopy -- let x    = copy b^{lu}
                   | InPl  -- let x[i] = b^{lu}
                   | Conc  -- let x    = concat(a, b^{lu})
                   | Trans -- transitive, i.e., other variables aliased with b.
  deriving (Show)

data ArrayMemBound = MemBlock PrimType Shape VName ExpMem.IxFun
  deriving (Show)

type FreeVarSubsts = M.Map VName (ExpMem.PrimExp VName)

-- | Coalesced Access Entry
data Coalesced = Coalesced CoalescedKind -- the kind of coalescing
                           ArrayMemBound -- destination mem_block info @f_m_x[i]@ (must be ArrayMem)
                           FreeVarSubsts -- substitutions for free vars in index function
  deriving (Show)

data CoalsEntry = CoalsEntry{ dstmem :: VName
                            -- ^ destination memory block
                            , dstind :: ExpMem.IxFun
                            -- ^ index function of the destination (used for rebasing)
                            , alsmem :: Names
                            -- ^ aliased destination memory blocks can appear
                            --   due to repeated (optimistical) coalescing.
                            , vartab :: M.Map VName Coalesced
                            -- ^ per variable-name coalesced entries
                            , optdeps:: M.Map VName VName
                            -- ^ keys are variable names, values are memblock names;
                            --   it records optimistically added coalesced nodes,
                            --   e.g., in the case of if-then-else expressions
                            --   The case below cannot happen because an in-place
                            --   assigned expression must create a new array,
                            --   but it is good for the purpose of exposition.
                            --       @x    = map f a@
                            --       @.. use of y ..@
                            --       @b    = map g a@
                            --       @x[i] = b      @
                            --       @y[k] = x      @
                            --   the coalescing of @b@ in @x[i]@ succeeds, but
                            --   is dependent of the success of the coalescing
                            --   of @x@ in @y[k]@, which fails in this case
                            --   because @y@ is used before the new array creation
                            --   of @x = map f@. Hence @optdeps@ of the @m_b@ entry
                            --   records @m_x@ and at the end of analysis it is removed
                            --   from the successfully coalesced table if @m_x@ is
                            --   unsuccessful. Ok, this case cannot happen because
                            --   you need a copying.
                            } deriving (Show)

type AllocTab = Names--M.Map VName SubExp
-- ^ the allocatted memory blocks
type V2MemTab = M.Map VName ArrayMemBound
-- ^ maps array-variable names to their memory block info (including index function)
type AliasTab = M.Map VName Names
-- ^ maps a variable or memory block to its aliases
type LUTabFun = M.Map VName Names
-- ^ maps a name indentifying a stmt to the last uses in that stmt
type LUTabPrg = M.Map Name  LUTabFun
-- ^ maps function names to last-use tables
type ScalarTab= M.Map VName (ExpMem.PrimExp VName)
-- ^ maps a variable name to its PrimExp scalar expression
type CoalsTab = M.Map VName CoalsEntry
-- ^ maps a memory-block name to a Map in which each variable
--   associated to that memory block is bound to its @Coalesced@ info.

unionCoalsEntry :: CoalsEntry -> CoalsEntry -> CoalsEntry
unionCoalsEntry etry1 (CoalsEntry dstmem2 dstind2  alsmem2 vartab2 optdeps2) =
  if   dstmem etry1 /= dstmem2 || dstind etry1 /= dstind2
  then etry1
  else etry1 { alsmem = alsmem  etry1 `S.union` alsmem2
             , optdeps= optdeps etry1 `M.union` optdeps2
             , vartab = vartab  etry1 `M.union` vartab2 }

getNamesFromSubExps :: [SubExp] -> [VName]
getNamesFromSubExps =
  mapMaybe (\se->case se of
                   Constant _ -> Nothing
                   Var     nm -> Just nm )

aliasTransClos :: AliasTab -> Names -> Names
aliasTransClos alstab args =
  S.foldl' (\acc x -> case M.lookup x alstab of
                        Nothing -> acc
                        Just al -> acc `S.union` al
            ) args args

updateAliasing :: AliasTab -> Pattern (Aliases ExpMem.ExplicitMemory) -> AliasTab
updateAliasing stab pat =
  foldl (\stabb patel->
            -- Compute the transitive closure of current pattern
            -- name by concating all its aliases entries in stabb.
            -- In case of an IN-PLACE update, add the previous name
            -- to the alias set of the new one.
            let (al,_)  = patElemAttr patel
                al_nms0 = unNames al
                al_nms = case patElemBindage patel of
                           BindVar -> al_nms0
                           BindInPlace _ nm _ -> S.insert nm al_nms0
                al_trns= S.foldl' (\acc x -> case M.lookup x stabb of
                                                Nothing -> acc
                                                Just aal -> acc `S.union` aal
                                   ) al_nms al_nms
                -- al_trns' = trace ("ALIAS Pattern: "++(pretty (patElemName patel))++" aliases: "++pretty (S.toList al_trns)) al_trns
            in  if null al_trns then stabb
                else M.insert (patElemName patel) al_trns stabb
        ) stab $ patternContextElements pat ++ patternValueElements pat


getArrMemAssoc :: Pattern (Aliases ExpMem.ExplicitMemory) -> [(VName,ArrayMemBound,Bindage)]
getArrMemAssoc pat =
  mapMaybe (\patel -> case snd $ patElemAttr patel of
                        (ExpMem.ArrayMem tp shp _ mem_nm indfun) ->
                            --let mem_nm' = trace ("MemLore: "++(pretty (patElemName patel))++" is ArrayMem: "++pretty tp++" , "++pretty shp++" , "++" , "++pretty mem_nm++" , "++pretty indfun) mem_nm
                            Just (patElemName patel, MemBlock tp shp mem_nm indfun, patElemBindage patel)
                        ExpMem.MemMem _ _ -> Nothing
                        ExpMem.Scalar _   -> Nothing
           ) $ patternValueElements pat

getArrMemAssocFParam :: [FParam (Aliases ExpMem.ExplicitMemory)] -> [(VName,ArrayMemBound)]
getArrMemAssocFParam =
  mapMaybe (\param -> case paramAttr param of
                        (ExpMem.ArrayMem tp shp _ mem_nm indfun) ->
                            Just (paramName param, MemBlock tp shp mem_nm indfun)
                        ExpMem.MemMem _ _ -> Nothing
                        ExpMem.Scalar _   -> Nothing
           )


getUniqueMemFParam :: [FParam (Aliases ExpMem.ExplicitMemory)] -> M.Map VName (SubExp,Space)
getUniqueMemFParam params =
  let mems = mapMaybe (\el -> case paramAttr el of
                                ExpMem.MemMem sz sp -> Just (paramName el, (sz,sp))
                                _ -> Nothing
                      ) params
      upms = S.fromList $
             mapMaybe (\el -> case paramAttr el of
                                ExpMem.ArrayMem _ _ Unique mem_nm _ ->
                                    Just mem_nm
                                _ -> Nothing
                      ) params
  in M.fromList $ filter (\ (k,_) -> S.member k upms) mems

getScopeMemInfo :: VName -> Scope (Aliases ExpMem.ExplicitMemory)
                -> Maybe ArrayMemBound
getScopeMemInfo r scope_env0 =
  case M.lookup r scope_env0 of
    Just (LetInfo  (_,ExpMem.ArrayMem tp shp _ m idx)) -> Just (MemBlock tp shp m idx)
    Just (FParamInfo (ExpMem.ArrayMem tp shp _ m idx)) -> Just (MemBlock tp shp m idx)
    Just (LParamInfo (ExpMem.ArrayMem tp shp _ m idx)) -> Just (MemBlock tp shp m idx)
    _ -> Nothing

createsNewArrOK :: Exp (Aliases ExpMem.ExplicitMemory) -> Bool
createsNewArrOK (BasicOp Partition{}) = True
createsNewArrOK (BasicOp Replicate{}) = True
createsNewArrOK (BasicOp Iota{}) = True
createsNewArrOK (BasicOp Manifest{}) = True
createsNewArrOK (BasicOp ExpMem.Copy{}) = True
createsNewArrOK (BasicOp Concat{}) = True
createsNewArrOK (BasicOp ArrayLit{}) = True
createsNewArrOK (BasicOp Scratch{}) = True
createsNewArrOK (Op (ExpMem.Inner ExpMem.Kernel{})) = True
createsNewArrOK _ = False

createsNewArrIK :: Exp (Aliases ExpMem.InKernel) -> Bool
createsNewArrIK (Op (ExpMem.Inner ExpMem.GroupReduce{})) = True
createsNewArrIK (Op (ExpMem.Inner ExpMem.GroupScan{})) = True
createsNewArrIK (Op (ExpMem.Inner ExpMem.GroupStream{})) = True
createsNewArrIK (Op (ExpMem.Inner ExpMem.Combine{})) = True
createsNewArrIK (BasicOp Partition{}) = True
createsNewArrIK (BasicOp Replicate{}) = True
createsNewArrIK (BasicOp Iota{}) = True
createsNewArrIK (BasicOp Manifest{}) = True
createsNewArrIK (BasicOp ExpMem.Copy{}) = True
createsNewArrIK (BasicOp Concat{}) = True
createsNewArrIK (BasicOp ArrayLit{}) = True
createsNewArrIK _ = False

-- | While Rearrange and Rotate create aliased arrays, we
--   do not yet support them because it would mean we have
--   to "revers" the index function, for example to support
--   coalescing in the case below,
--       @let a = map f a0   @
--       @let b = transpose a@
--       @let y[4] = copy(b) @
--   we would need to assign to @a@ as index function, the
--   inverse of the transpose, such that, when creating @b@
--   by transposition we get a directly-mapped array, which
--   is expected by the copying in y[4].
createsAliasedArrOK :: Exp (Aliases ExpMem.ExplicitMemory) -> Maybe VName --ExpMem.IxFun
createsAliasedArrOK (BasicOp (Reshape   _ _ arr_nm)) = Just arr_nm
createsAliasedArrOK (BasicOp (SubExp  (Var arr_nm))) = Just arr_nm
--createsAliasedArrOK (BasicOp (Rearrange _ _ arr_nm)) = Just arr_nm
--createsAliasedArrOK (BasicOp (Rotate    _ _ arr_nm)) = Just arr_nm
createsAliasedArrOK _ = Nothing

prettyCoalTab :: CoalsTab -> String
prettyCoalTab tab =
  let list_tups = map (\(m_b, CoalsEntry md _ als vtab deps) ->
                          (m_b, md, S.toList als, M.keys vtab, M.toList deps)
                      ) $ M.toList tab
  in  pretty list_tups<|MERGE_RESOLUTION|>--- conflicted
+++ resolved
@@ -14,11 +14,6 @@
 import qualified Data.Map.Strict as M
 import qualified Data.Set as S
 
-<<<<<<< HEAD
---import Debug.Trace
-
-=======
->>>>>>> 5b0f945b
 import Futhark.Representation.Aliases
 import qualified Futhark.Representation.ExplicitMemory as ExpMem
 
