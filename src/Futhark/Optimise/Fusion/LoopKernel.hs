{-# LANGUAGE FlexibleContexts #-}
{-# LANGUAGE TypeFamilies #-}
module Futhark.Optimise.Fusion.LoopKernel
  ( FusedKer(..)
  , newKernel
  , inputs
  , setInputs
  , arrInputs
  , kernelType
  , transformOutput
  , attemptFusion
  , SOAC
  , MapNest
  , toNestedSeqStream --not used!
  )
  where

import Control.Applicative
import Control.Arrow (first)
import Control.Monad
import qualified Data.HashSet as HS
import qualified Data.HashMap.Lazy as HM
import Data.Maybe
import Data.Monoid
import Data.List

import Prelude

import Futhark.Representation.SOACS hiding (SOAC(..))
import qualified Futhark.Representation.SOACS as Futhark
import Futhark.Transform.Rename (renameLambda)
import Futhark.Transform.Substitute
import Futhark.MonadFreshNames
import qualified Futhark.Analysis.HORepresentation.SOAC as SOAC
import qualified Futhark.Analysis.HORepresentation.MapNest as MapNest
import Futhark.Pass.ExtractKernels.ISRWIM (rwimPossible)
import Futhark.Optimise.Fusion.TryFusion
import Futhark.Optimise.Fusion.Composing
import Futhark.Construct

type SOAC = SOAC.SOAC SOACS
type MapNest = MapNest.MapNest SOACS

-- XXX: This function is very gross.
transformOutput :: SOAC.ArrayTransforms -> [VName] -> SOAC
                -> Binder SOACS ()
transformOutput ts names soac = do
  validents <- zipWithM newIdent (map baseString names) $ SOAC.typeOf soac
  e <- SOAC.toExp soac
  letBind_ (basicPattern' [] validents) e
  descend ts validents
  where descend ts' validents =
          case SOAC.viewf ts' of
            SOAC.EmptyF ->
              forM_ (zip names validents) $ \(k, valident) ->
              letBindNames' [k] $ PrimOp $ SubExp $ Var $ identName valident
            t SOAC.:< ts'' -> do
              let es = map (applyTransform t) validents
                  mkPat (Ident nm tp) = Pattern [] [PatElem nm BindVar tp]
              opts <- concat <$> mapM primOpType es
              newIds <- forM (zip names opts) $ \(k, opt) ->
                newIdent (baseString k) opt
              zipWithM_ letBind (map mkPat newIds) $ map PrimOp es
              descend ts'' newIds

applyTransform :: SOAC.ArrayTransform -> Ident -> PrimOp
applyTransform (SOAC.Rearrange cs perm) v =
  Rearrange cs perm $ identName v
applyTransform (SOAC.Reshape cs shape) v =
  Reshape cs shape $ identName v
applyTransform (SOAC.ReshapeOuter cs shape) v =
  let shapes = reshapeOuter shape 1 $ arrayShape $ identType v
  in Reshape cs shapes $ identName v
applyTransform (SOAC.ReshapeInner cs shape) v =
  let shapes = reshapeInner shape 1 $ arrayShape $ identType v
  in Reshape cs shapes $ identName v
applyTransform (SOAC.Replicate n) v =
  Replicate n $ Var $ identName v

inputToOutput :: SOAC.Input -> Maybe (SOAC.ArrayTransform, SOAC.Input)
inputToOutput (SOAC.Input ts ia iat) =
  case SOAC.viewf ts of
    t SOAC.:< ts' -> Just (t, SOAC.Input ts' ia iat)
    SOAC.EmptyF   -> Nothing

data FusedKer = FusedKer {
    fsoac      :: SOAC
  -- ^ the SOAC expression, e.g., mapT( f(a,b), x, y )

  , inplace    :: Names
  -- ^ every kernel maintains a set of variables
  -- that alias vars used in in-place updates,
  -- such that fusion is prevented to move
  -- a use of an

  , fusedVars :: [VName]
  -- ^ whether at least a fusion has been performed.

  , kernelScope :: Scope SOACS
  -- ^ The names in scope at the kernel.

  , outputTransform :: SOAC.ArrayTransforms
  , outNames :: [VName]
  }
                deriving (Show)

newKernel :: SOAC -> [VName] -> Scope SOACS -> FusedKer
newKernel soac out_nms scope =
  FusedKer { fsoac = soac
           , inplace = HS.empty
           , fusedVars = []
           , outputTransform = SOAC.noTransforms
           , outNames = out_nms
           , kernelScope = scope
           }

arrInputs :: FusedKer -> HS.HashSet VName
arrInputs = HS.fromList . map SOAC.inputArray . inputs

inputs :: FusedKer -> [SOAC.Input]
inputs = SOAC.inputs . fsoac

setInputs :: [SOAC.Input] -> FusedKer -> FusedKer
setInputs inps ker = ker { fsoac = inps `SOAC.setInputs` fsoac ker }

kernelType :: FusedKer -> [Type]
kernelType = SOAC.typeOf . fsoac

tryOptimizeSOAC :: Names -> [VName] -> SOAC -> FusedKer
                -> TryFusion FusedKer
tryOptimizeSOAC unfus_nms outVars soac ker = do
  (soac', ots) <- optimizeSOAC Nothing soac mempty
  let ker' = map (SOAC.addTransforms ots) (inputs ker) `setInputs` ker
      outIdents = zipWith Ident outVars $ SOAC.typeOf soac'
      ker'' = fixInputTypes outIdents ker'
  applyFusionRules unfus_nms outVars soac' ker''

tryOptimizeKernel :: Names -> [VName] -> SOAC -> FusedKer
                  -> TryFusion FusedKer
tryOptimizeKernel unfus_nms outVars soac ker = do
  ker' <- optimizeKernel (Just outVars) ker
  applyFusionRules unfus_nms outVars soac ker'

tryExposeInputs :: Names -> [VName] -> SOAC -> FusedKer
                -> TryFusion FusedKer
tryExposeInputs unfus_nms outVars soac ker = do
  (ker', ots) <- exposeInputs outVars ker
  if SOAC.nullTransforms ots
  then fuseSOACwithKer unfus_nms outVars soac ker'
  else do
    (soac', ots') <- pullOutputTransforms soac ots
    let outIdents = zipWith Ident outVars $ SOAC.typeOf soac'
        ker'' = fixInputTypes outIdents ker'
    if SOAC.nullTransforms ots'
    then applyFusionRules unfus_nms outVars soac' ker''
    else fail "tryExposeInputs could not pull SOAC transforms"

fixInputTypes :: [Ident] -> FusedKer -> FusedKer
fixInputTypes outIdents ker =
  ker { fsoac = fixInputTypes' $ fsoac ker }
  where fixInputTypes' soac =
          map fixInputType (SOAC.inputs soac) `SOAC.setInputs` soac
        fixInputType (SOAC.Input ts v _)
          | Just v' <- find ((==v) . identName) outIdents =
            SOAC.Input ts v $ identType v'
        fixInputType inp = inp

applyFusionRules :: Names -> [VName] -> SOAC -> FusedKer
                 -> TryFusion FusedKer
applyFusionRules    unfus_nms outVars soac ker =
  tryOptimizeSOAC   unfus_nms outVars soac ker <|>
  tryOptimizeKernel unfus_nms outVars soac ker <|>
  tryExposeInputs   unfus_nms outVars soac ker <|>
  fuseSOACwithKer   unfus_nms outVars soac ker

attemptFusion :: MonadFreshNames m =>
                 Names -> [VName] -> SOAC -> FusedKer
              -> m (Maybe FusedKer)
attemptFusion unfus_nms outVars soac ker =
  fmap removeUnusedParamsFromKer <$>
    tryFusion (applyFusionRules unfus_nms outVars soac ker)
    (kernelScope ker)

removeUnusedParamsFromKer :: FusedKer -> FusedKer
removeUnusedParamsFromKer ker =
  case soac of
    SOAC.Map {}     -> ker { fsoac = soac' }
    SOAC.Redomap {} -> ker { fsoac = soac' }
    SOAC.Scanomap {} -> ker { fsoac = soac' }
    _               -> ker
  where soac = fsoac ker
        l = SOAC.lambda soac
        inps = SOAC.inputs soac
        (l', inps') = removeUnusedParams l inps
        soac' = l' `SOAC.setLambda`
                (inps' `SOAC.setInputs` soac)

removeUnusedParams :: Lambda -> [SOAC.Input] -> (Lambda, [SOAC.Input])
removeUnusedParams l inps =
  (l { lambdaParams = accParams ++ ps' }, inps')
  where allParams = lambdaParams l
        (accParams, arrParams) =
          splitAt (length allParams - length inps) allParams
        pInps = zip arrParams inps
        (ps', inps') = case (unzip $ filter (used . fst) pInps, pInps) of
                         (([], []), (p,inp):_) -> ([p], [inp])
                         ((ps_, inps_), _)     -> (ps_, inps_)
        used p = paramName p `HS.member` freeVars
        freeVars = freeInBody $ lambdaBody l

-- | Check that the consumer uses at least one output of the producer
-- unmodified.
mapFusionOK :: [VName] -> FusedKer -> Bool
mapFusionOK outVars ker = any (`elem` inpIds) outVars
  where inpIds = mapMaybe SOAC.isVarishInput (inputs ker)

-- | Check that the consumer uses all the outputs of the producer unmodified.
mapWriteFusionOK :: [VName] -> FusedKer -> Bool
mapWriteFusionOK outVars ker = all (`elem` inpIds) outVars
  where inpIds = mapMaybe SOAC.isVarishInput (inputs ker)

-- | The brain of this module: Fusing a SOAC with a Kernel.
fuseSOACwithKer :: Names -> [VName] -> SOAC -> FusedKer
                -> TryFusion FusedKer
fuseSOACwithKer unfus_set outVars soac1 ker = do
  -- We are fusing soac1 into soac2, i.e, the output of soac1 is going
  -- into soac2.
  let soac2    = fsoac ker
      cs1      = SOAC.certificates soac1
      cs2      = SOAC.certificates soac2
      inp1_arr = SOAC.inputs soac1
      horizFuse= not (HS.null unfus_set) &&
                 SOAC.width soac1 == SOAC.width soac2
      inp2_arr = SOAC.inputs soac2
      lam1     = SOAC.lambda soac1
      lam2     = SOAC.lambda soac2
      w        = SOAC.width soac1
      returned_outvars = filter (`HS.member` unfus_set) outVars
      success res_outnms res_soac = do
        let fusedVars_new = fusedVars ker++outVars
        -- Avoid name duplication, because the producer lambda is not
        -- removed from the program until much later.
        uniq_lam <- renameLambda $ SOAC.lambda res_soac
        return $ ker { fsoac = uniq_lam `SOAC.setLambda` res_soac
                     , fusedVars = fusedVars_new
                     , outNames = res_outnms
                     }

  outPairs <- forM (zip outVars $ SOAC.typeOf soac1) $ \(outVar, t) -> do
                outVar' <- newVName $ baseString outVar ++ "_elem"
                return (outVar, Ident outVar' t)

  let mapLikeFusionCheck =
        let (res_lam, new_inp) = fuseMaps unfus_set lam1 inp1_arr outPairs lam2 inp2_arr
            (extra_nms,extra_rtps) = unzip $ filter ((`HS.member` unfus_set) . fst) $
              zip outVars $ map (stripArray 1) $ SOAC.typeOf soac1
            res_lam' = res_lam { lambdaReturnType = lambdaReturnType res_lam ++ extra_rtps }
        in (extra_nms, res_lam', new_inp)

  case (soac2, soac1) of
    ------------------------------
    -- Redomap-Redomap Fusions: --
    ------------------------------
    (SOAC.Map {}, SOAC.Map    {})
      | mapFusionOK outVars ker || horizFuse -> do
          let (extra_nms, res_lam', new_inp) = mapLikeFusionCheck
          success (outNames ker ++ extra_nms) $
            SOAC.Map (cs1++cs2) w res_lam' new_inp

    (SOAC.Map {}, SOAC.Redomap _ _ comm1 lam11 _ nes _)
      | mapFusionOK (drop (length nes) outVars) ker || horizFuse -> do
      let (res_lam', new_inp) = fuseRedomap unfus_set outVars nes lam1 inp1_arr
                                            outPairs lam2 inp2_arr
          unfus_accs  = take (length nes) outVars
          unfus_arrs  = returned_outvars \\ unfus_accs
      success (unfus_accs ++ outNames ker ++ unfus_arrs) $
              SOAC.Redomap (cs1++cs2) w comm1 lam11 res_lam' nes new_inp

    (SOAC.Redomap _ _ comm2 lam2r _ nes2 _, SOAC.Redomap _ _ comm1 lam1r _ nes1 _)
      | mapFusionOK (drop (length nes1) outVars) ker || horizFuse -> do
      let (res_lam', new_inp) = fuseRedomap unfus_set outVars nes1 lam1 inp1_arr
                                            outPairs lam2 inp2_arr
          unfus_accs  = take (length nes1) outVars
          unfus_arrs  = returned_outvars \\ unfus_accs
          lamr        = mergeReduceOps lam1r lam2r
      success (unfus_accs ++ outNames ker ++ unfus_arrs) $
              SOAC.Redomap (cs1++cs2) w (comm1<>comm2) lamr res_lam' (nes1++nes2) new_inp

    (SOAC.Redomap _ _ comm2 lam21 _ nes _, SOAC.Map {})
      | mapFusionOK outVars ker || horizFuse -> do
      let (res_lam, new_inp) = fuseMaps unfus_set lam1 inp1_arr outPairs lam2 inp2_arr
          (_,extra_rtps) = unzip $ filter ((`HS.member` unfus_set) . fst) $
                           zip outVars $ map (stripArray 1) $ SOAC.typeOf soac1
          res_lam' = res_lam { lambdaReturnType = lambdaReturnType res_lam ++ extra_rtps }
      success (outNames ker ++ returned_outvars) $
              SOAC.Redomap (cs1++cs2) w comm2 lam21 res_lam' nes new_inp

<<<<<<< HEAD
    ----------------------------
    -- Scanomap Fusions:      --
    ----------------------------

    -- Scanomap -> Map/Scanomap Fusion
    -- Same as with Redomap -> x.
    -- (SOAC.Map {}, SOAC.Scanomap _ _ lam11 _ nes _)
    --   | mapFusionOK (drop (length nes) outVars) ker || horizFuse -> do
    --   let (res_lam', new_inp) = fuseRedomap unfus_nms outVars nes lam1 inp1_arr
    --                                         outPairs lam2 inp2_arr
    --       unfus_accs  = take (length nes) outVars
    --       unfus_arrs  = unfus_nms \\ unfus_accs
    --   success (unfus_accs ++ outNames ker ++ unfus_arrs) $
    --           SOAC.Scanomap (cs1++cs2) w lam11 res_lam' nes new_inp

    (SOAC.Scanomap _ _ lam2r _ nes2 _, SOAC.Scanomap _ _  lam1r _ nes1 _)
      | horizFuse -> do
          let (res_lam', new_inp) = fuseRedomap unfus_set outVars nes1 lam1 inp1_arr outPairs lam2 inp2_arr
              unfus_accs  = take (length nes1) outVars
              unfus_arrs  = returned_outvars \\ unfus_accs
              lamr        = mergeReduceOps lam1r lam2r
          success (unfus_accs ++ outNames ker ++ unfus_arrs) $
              SOAC.Scanomap (cs1++cs2) w  lamr res_lam' (nes1++nes2) new_inp

    -- Map -> Scanomap Fusion
    (SOAC.Scanomap _ _ lam21 _ nes _, SOAC.Map {})
      | mapFusionOK outVars ker || horizFuse -> do
      -- Create new inner reduction function
      let (res_lam, new_inp) = fuseMaps unfus_set lam1 inp1_arr outPairs lam2 inp2_arr
          -- Get the lists from soac1 that still need to be returned
          (_,extra_rtps) = unzip $ filter (\(nm,_)->nm `HS.member` unfus_set) $
                           zip outVars $ map (stripArray 1) $ SOAC.typeOf soac1
          res_lam' = res_lam { lambdaReturnType = lambdaReturnType res_lam ++ extra_rtps }
      success (outNames ker ++ returned_outvars) $
              SOAC.Scanomap (cs1++cs2) w lam21 res_lam' nes new_inp
=======

    ------------------
    -- Write fusion --
    ------------------

    -- Map-write fusion.
    (SOAC.Write _cs _len _lam _ivs as,
     SOAC.Map {})
      | mapWriteFusionOK (outVars ++ map snd as) ker -> do
          let (extra_nms, res_lam', new_inp) = mapLikeFusionCheck
          success (outNames ker ++ extra_nms) $
            SOAC.Write (cs1++cs2) w res_lam' new_inp as

    -- Write-write fusion.
    (SOAC.Write _cs2 _len2 _lam2 ivs2 as2,
     SOAC.Write _cs1 _len1 _lam1 ivs1 as1)
      | horizFuse -> do
          let zipW xs ys = ys1 ++ xs1 ++ ys2 ++ xs2
                where len = length xs `div` 2 -- same as with ys
                      xs1 = take len xs
                      xs2 = drop len xs
                      ys1 = take len ys
                      ys2 = drop len ys
          let (body1, body2) = (lambdaBody lam1, lambdaBody lam2)
          let body' = Body { bodyLore = bodyLore body1 -- body1 and body2 have the same lores
                           , bodyBindings = bodyBindings body1 ++ bodyBindings body2
                           , bodyResult = zipW (bodyResult body1) (bodyResult body2)
                           }
          let lam' = Lambda { lambdaParams = lambdaParams lam1 ++ lambdaParams lam2
                            , lambdaBody = body'
                            , lambdaReturnType = zipW (lambdaReturnType lam1) (lambdaReturnType lam2)
                            }
          success (outNames ker ++ returned_outvars) $
            SOAC.Write (cs1 ++ cs2) w lam' (ivs1 ++ ivs2) (as2 ++ as1)

    (SOAC.Write {}, _) ->
      fail "Cannot fuse a write with anything else than a write or a map"
    (_, SOAC.Write {}) ->
      fail "Cannot fuse a write with anything else than a write or a map"
>>>>>>> 4acabca0

    ----------------------------
    -- Stream-Stream Fusions: --
    ----------------------------
    (SOAC.Stream _ _ Sequential{} _ _, SOAC.Stream _ _ form1@Sequential{} _ _)
     | mapFusionOK (drop (length $ getStreamAccums form1) outVars) ker || horizFuse -> do
      -- fuse two SEQUENTIAL streams
      (res_nms, res_stream) <- fuseStreamHelper (outNames ker) unfus_set outVars outPairs soac2 soac1
      success res_nms res_stream

    (SOAC.Stream _ _ Sequential{} _ _, SOAC.Stream _ _ Sequential{} _ _) ->
      fail "Fusion conditions not met for two SEQ streams!"

    (SOAC.Stream _ _ Sequential{} _ _, SOAC.Stream{}) ->
      fail "Cannot fuse a parallel with a sequential Stream!"

    (SOAC.Stream{}, SOAC.Stream _ _ Sequential{} _ _) ->
      fail "Cannot fuse a parallel with a sequential Stream!"

    (SOAC.Stream{}, SOAC.Stream _ _ form1 _ _)
     | mapFusionOK (drop (length $ getStreamAccums form1) outVars) ker || horizFuse -> do
      -- fuse two PARALLEL streams
      (res_nms, res_stream) <- fuseStreamHelper (outNames ker) unfus_set outVars outPairs soac2 soac1
      success res_nms res_stream

    (SOAC.Stream{}, SOAC.Stream {}) ->
      fail "Fusion conditions not met for two PAR streams!"
    -------------------------------------------------------------------
    --- If one is a stream, translate the other to a stream as well.---
    --- This does not get in trouble (infinite computation) because ---
    ---   scan's translation to Stream introduces a hindrance to    ---
    ---   (horizontal fusion), hence repeated application is for the---
    ---   moment impossible. However, if with a dependence-graph rep---
    ---   we could run in an infinite recursion, i.e., repeatedly   ---
    ---   fusing map o scan into an infinity of Stream levels!      ---
    -------------------------------------------------------------------
    (SOAC.Stream _ _ form2 _ _, _) -> do
      -- If this rule is matched then soac1 is NOT a stream.
      -- To fuse a stream kernel, we transform soac1 to a stream, which
      -- borrows the sequential/parallel property of the soac2 Stream,
      -- and recursively perform stream-stream fusion.
      (soac1', newacc_ids) <- SOAC.soacToStream soac1
      soac1'' <- case form2 of
                    Sequential{} -> toSeqStream soac1'
                    _            -> return soac1'
      fuseSOACwithKer unfus_set (map identName newacc_ids++outVars) soac1'' ker

    (_, SOAC.Scan  {}) -> do
      -- A Scan soac can be currently only fused as a (sequential) stream,
      -- hence it is first translated to a (sequential) Stream and then
      -- fusion with a kernel is attempted.
      (soac1', newacc_ids) <- SOAC.soacToStream soac1
      fuseSOACwithKer unfus_set (map identName newacc_ids++outVars) soac1' ker

    (_, SOAC.Stream _ _ form1 _ _) -> do
      -- If it reached this case then soac2 is NOT a Stream kernel,
      -- hence transform the kernel's soac to a stream and attempt
      -- stream-stream fusion recursivelly.
      -- The newly created stream corresponding to soac2 borrows the
      -- sequential/parallel property of the soac1 stream.
      (soac2', newacc_ids) <- SOAC.soacToStream soac2
      soac2'' <- case form1 of
                    Sequential _ -> toSeqStream soac2'
                    _            -> return soac2'
      fuseSOACwithKer unfus_set outVars soac1 $
        ker { fsoac = soac2'', outNames = map identName newacc_ids ++ outNames ker }

    ---------------------------------
    --- DEFAULT, CANNOT FUSE CASE ---
    ---------------------------------
    _ -> fail "Cannot fuse"

fuseStreamHelper :: [VName] -> Names -> [VName] -> [(VName,Ident)]
                 -> SOAC -> SOAC -> TryFusion ([VName], SOAC)
fuseStreamHelper out_kernms unfus_set outVars outPairs
                 (SOAC.Stream cs2 w2 form2 lam2 inp2_arr)
                 (SOAC.Stream cs1 _ form1 lam1 inp1_arr) =
  if getStreamOrder form2 /= getStreamOrder form1
  then fail "fusion conditions not met!"
  else do -- very similar to redomap o redomap composition,
          -- but need to remove first the `chunk' and `i'
          -- parameters of streams' lambdas and put them
          -- lab in the resulting stream lambda.
          let nes1    = getStreamAccums form1
              chunk1  = head $ lambdaParams lam1
              chunk2  = head $ lambdaParams lam2
              hmnms = HM.fromList [(paramName chunk2, paramName chunk1)]
              lam20 = substituteNames hmnms lam2
              lam1' = lam1  { lambdaParams = tail $ lambdaParams lam1  }
              lam2' = lam20 { lambdaParams = tail $ lambdaParams lam20 }
              (res_lam', new_inp) = fuseRedomap unfus_set outVars nes1 lam1'
                                                inp1_arr outPairs lam2' inp2_arr
              res_lam'' = res_lam' { lambdaParams = chunk1 : lambdaParams res_lam' }
              unfus_accs  = take (length nes1) outVars
              unfus_arrs  = filter (`HS.member` unfus_set) outVars
          res_form <- mergeForms form2 form1
          return (  unfus_accs ++ out_kernms ++ unfus_arrs,
                    SOAC.Stream (cs1++cs2) w2 res_form res_lam'' new_inp )
  where mergeForms (MapLike _) (MapLike o ) = return $ MapLike o
        mergeForms (MapLike _) (RedLike o comm lam0 acc0) = return $ RedLike o comm lam0 acc0
        mergeForms (RedLike o comm lam0 acc0) (MapLike _) = return $ RedLike o comm lam0 acc0
        mergeForms (Sequential acc2) (Sequential acc1) = return $ Sequential (acc1++acc2)
        mergeForms (RedLike _ comm2 lam2r acc2) (RedLike o1 comm1 lam1r acc1) =
            return $ RedLike o1 (comm1<>comm2) (mergeReduceOps lam1r lam2r) (acc1++acc2)
        mergeForms _ _ = fail "Fusing sequential to parallel stream disallowed!"
fuseStreamHelper _ _ _ _ _ _ = fail "Cannot Fuse Streams!"

-- | If a Stream is passed as argument then it converts it to a
--   Sequential Stream; Otherwise it FAILS!
toSeqStream :: SOAC -> TryFusion SOAC
toSeqStream s@(SOAC.Stream _ _ (Sequential _) _ _) = return s
toSeqStream (SOAC.Stream cs w (MapLike _) l inps) =
    return $ SOAC.Stream cs w (Sequential  []) l inps
toSeqStream (SOAC.Stream cs w (RedLike _ _ _ acc) l inps) =
    return $ SOAC.Stream cs w (Sequential acc) l inps
toSeqStream _ = fail "toSeqStream expects a string, but given a SOAC."

-- | This is not currently used, but it might be useful in the future,
--   so I am going to export it in order not to complain about it.
toNestedSeqStream :: SOAC -> TryFusion SOAC
--toNestedSeqStream s@(SOAC.Stream _ (Sequential _) _ _ _) = return s
toNestedSeqStream   (SOAC.Stream cs w form lam arrs) = do
  innerlam      <- renameLambda lam
  instrm_resids <- mapM (newIdent "res_instream") $ lambdaReturnType lam
  let inner_extlam = ExtLambda (lambdaParams innerlam)
                               (lambdaBody   innerlam)
                               (staticShapes $ lambdaReturnType innerlam)
      nes      = getStreamAccums form
      instrm_inarrs = drop (1 + length nes) $ map paramName $ lambdaParams lam
      insoac   = Futhark.Stream cs w form inner_extlam instrm_inarrs
      lam_bind = mkLet' [] instrm_resids $ Op insoac
      lam_body = mkBody [lam_bind] $ map (Futhark.Var . identName) instrm_resids
      lam' = lam { lambdaBody = lam_body }
  return $ SOAC.Stream cs w (Sequential nes) lam' arrs
toNestedSeqStream _ = fail "In toNestedSeqStream: Input paramter not a stream"

-- Here follows optimizations and transforms to expose fusability.

optimizeKernel :: Maybe [VName] -> FusedKer -> TryFusion FusedKer
optimizeKernel inp ker = do
  (soac, resTrans) <- optimizeSOAC inp (fsoac ker) startTrans
  return $ ker { fsoac = soac
               , outputTransform = resTrans
               }
  where startTrans = outputTransform ker

optimizeSOAC :: Maybe [VName] -> SOAC -> SOAC.ArrayTransforms
             -> TryFusion (SOAC, SOAC.ArrayTransforms)
optimizeSOAC inp soac os = do
  res <- foldM comb (False, soac, os) $ optimizations
  case res of
    (False, _, _)      -> fail "No optimisation applied"
    (True, soac', os') -> return (soac', os')
  where comb (changed, soac', os') f = do
          (soac'', os'') <- f inp soac' os
          return (True, soac'', os'')
          <|> return (changed, soac', os')

type Optimization = Maybe [VName]
                    -> SOAC
                    -> SOAC.ArrayTransforms
                    -> TryFusion (SOAC, SOAC.ArrayTransforms)

optimizations :: [Optimization]
optimizations = [iswim, scanToScanomap]

iswim :: Maybe [VName] -> SOAC -> SOAC.ArrayTransforms
      -> TryFusion (SOAC, SOAC.ArrayTransforms)
iswim _ (SOAC.Scan cs w scan_fun scan_input) ots
  | Just (map_pat, map_cs, map_w, map_fun) <- rwimPossible scan_fun,
    (nes, arrs) <- unzip scan_input,
    Just nes_names <- mapM subExpVar nes = do

      let nes_idents = zipWith Ident nes_names $ lambdaReturnType scan_fun
          nes' = map SOAC.identInput nes_idents
          map_arrs' = nes' ++ map (SOAC.transposeInput 0 1) arrs
          (scan_acc_params, scan_elem_params) =
            splitAt (length arrs) $ lambdaParams scan_fun
          map_params = map removeParamOuterDim scan_acc_params ++
                       map (setParamOuterDimTo w) scan_elem_params
          map_rettype = map (setOuterDimTo w) $ lambdaReturnType scan_fun
          map_fun' = Lambda map_params map_body map_rettype

          scan_params = lambdaParams map_fun
          scan_body = lambdaBody map_fun
          scan_rettype = lambdaReturnType map_fun
          scan_fun' = Lambda scan_params scan_body scan_rettype
          scan_input' = map (first Var) $
                        uncurry zip $ splitAt (length nes') $ map paramName map_params

          map_body = mkBody [Let (setPatternOuterDimTo w map_pat) () $
                             Op $ Futhark.Scan cs w scan_fun' scan_input'] $
                            map Var $ patternNames map_pat

      let perm = case lambdaReturnType map_fun of
            []  -> []
            t:_ -> 1 : 0 : [2..arrayRank t]
      return (SOAC.Map map_cs map_w map_fun' map_arrs',
              ots SOAC.|> SOAC.Rearrange map_cs perm)
  
iswim _ _ _ =
  fail "ISWIM does not apply."

scanToScanomap :: Maybe [VName] -> SOAC -> SOAC.ArrayTransforms
               -> TryFusion (SOAC, SOAC.ArrayTransforms)
scanToScanomap _ (SOAC.Scan cs w scan_fun scan_input) ots = do
       let (nes, array_inputs) =  unzip scan_input
       return (SOAC.Scanomap cs w scan_fun scan_fun nes array_inputs, ots)
scanToScanomap _ _ _ =
  fail "Only turn scan into scanomaps"


removeParamOuterDim :: LParam -> LParam
removeParamOuterDim param =
  let t = rowType $ paramType param
  in param { paramAttr = t }

setParamOuterDimTo :: SubExp -> LParam -> LParam
setParamOuterDimTo w param =
  let t = setOuterDimTo w $ paramType param
  in param { paramAttr = t }

setIdentOuterDimTo :: SubExp -> Ident -> Ident
setIdentOuterDimTo w ident =
  let t = setOuterDimTo w $ identType ident
  in ident { identType = t }

setOuterDimTo :: SubExp -> Type -> Type
setOuterDimTo w t =
  arrayOfRow (rowType t) w

setPatternOuterDimTo :: SubExp -> Pattern -> Pattern
setPatternOuterDimTo w pat =
  basicPattern' [] $ map (setIdentOuterDimTo w) $ patternValueIdents pat

-- Now for fiddling with transpositions...

commonTransforms :: [VName] -> [SOAC.Input]
                 -> (SOAC.ArrayTransforms, [SOAC.Input])
commonTransforms interesting inps = commonTransforms' inps'
  where inps' = [ (SOAC.inputArray inp `elem` interesting, inp)
                | inp <- inps ]

commonTransforms' :: [(Bool, SOAC.Input)] -> (SOAC.ArrayTransforms, [SOAC.Input])
commonTransforms' inps =
  case foldM inspect (Nothing, []) inps of
    Just (Just mot, inps') -> first (mot SOAC.<|) $ commonTransforms' $ reverse inps'
    _                      -> (SOAC.noTransforms, map snd inps)
  where inspect (mot, prev) (True, inp) =
          case (mot, inputToOutput inp) of
           (Nothing,  Just (ot, inp'))  -> Just (Just ot, (True, inp') : prev)
           (Just ot1, Just (ot2, inp'))
             | ot1 == ot2 -> Just (Just ot2, (True, inp') : prev)
           _              -> Nothing
        inspect (mot, prev) inp = Just (mot,inp:prev)

mapDepth :: MapNest -> Int
mapDepth (MapNest.MapNest _ _ lam levels _) =
  min resDims (length levels) + 1
  where resDims = minDim $ case levels of
                    [] -> lambdaReturnType lam
                    nest:_ -> MapNest.nestingReturnType nest
        minDim [] = 0
        minDim (t:ts) = foldl min (arrayRank t) $ map arrayRank ts

pullRearrange :: SOAC -> SOAC.ArrayTransforms
              -> TryFusion (SOAC, SOAC.ArrayTransforms)
pullRearrange soac ots = do
  nest <- join $ liftMaybe <$> MapNest.fromSOAC soac
  SOAC.Rearrange cs perm SOAC.:< ots' <- return $ SOAC.viewf ots
  if rearrangeReach perm <= mapDepth nest then do
    let -- Expand perm to cover the full extent of the input dimensionality
        perm' inp = perm ++ [length perm..SOAC.inputRank inp-1]
        addPerm inp = SOAC.addTransform (SOAC.Rearrange cs $ perm' inp) inp
        inputs' = map addPerm $ MapNest.inputs nest
    soac' <- MapNest.toSOAC $
      inputs' `MapNest.setInputs` rearrangeReturnTypes nest perm
    return (soac', ots')
  else fail "Cannot pull transpose"

pushRearrange :: [VName] -> SOAC -> SOAC.ArrayTransforms
              -> TryFusion (SOAC, SOAC.ArrayTransforms)
pushRearrange inpIds soac ots = do
  nest <- join $ liftMaybe <$> MapNest.fromSOAC soac
  (perm, inputs') <- liftMaybe $ fixupInputs inpIds $ MapNest.inputs nest
  if rearrangeReach perm <= mapDepth nest then do
    let invertRearrange = SOAC.Rearrange [] $ rearrangeInverse perm
    soac' <- MapNest.toSOAC $
      inputs' `MapNest.setInputs`
      rearrangeReturnTypes nest perm
    return (soac', ots SOAC.|> invertRearrange)
  else fail "Cannot push transpose"

-- | Actually also rearranges indices.
rearrangeReturnTypes :: MapNest -> [Int] -> MapNest
rearrangeReturnTypes nest@(MapNest.MapNest cs w body nestings inps) perm =
  MapNest.MapNest cs w
  body
  (zipWith setReturnType
   nestings $
   drop 1 $ iterate (map rowType) ts)
  inps
  where origts = MapNest.typeOf nest
        ts =  map (rearrangeType perm) origts

        setReturnType nesting t' =
          nesting { MapNest.nestingReturnType = t' }

fixupInputs :: [VName] -> [SOAC.Input] -> Maybe ([Int], [SOAC.Input])
fixupInputs inpIds inps =
  case mapMaybe inputRearrange $ filter exposable inps of
    perm:_ -> do inps' <- mapM (fixupInput (rearrangeReach perm) perm) inps
                 return (perm, inps')
    _    -> Nothing
  where exposable = (`elem` inpIds) . SOAC.inputArray

        inputRearrange (SOAC.Input ts _ _)
          | _ SOAC.:> SOAC.Rearrange _ perm <- SOAC.viewl ts = Just perm
        inputRearrange _                                     = Nothing

        fixupInput d perm inp
          | SOAC.inputRank inp >= d =
              Just $ SOAC.addTransform (SOAC.Rearrange [] $ rearrangeInverse perm) inp
          | otherwise = Nothing

pullReshape :: SOAC -> SOAC.ArrayTransforms -> TryFusion (SOAC, SOAC.ArrayTransforms)
pullReshape (SOAC.Map mapcs _ maplam inps) ots
  | SOAC.Reshape cs shape SOAC.:< ots' <- SOAC.viewf ots,
    all primType $ lambdaReturnType maplam = do
  let mapw' = case reverse $ newDims shape of
        []  -> intConst Int32 0
        d:_ -> d
      inputs' = map (SOAC.addTransform $ SOAC.ReshapeOuter cs shape) inps
      inputTypes = map SOAC.inputType inputs'

  let outersoac :: ([SOAC.Input] -> SOAC) -> (SubExp, [SubExp])
                -> TryFusion ([SOAC.Input] -> SOAC)
      outersoac inner (w, outershape) = do
        let addDims t = arrayOf t (Shape outershape) NoUniqueness
            retTypes = map addDims $ lambdaReturnType maplam

        ps <- forM inputTypes $ \inpt ->
          newParam "pullReshape_param" $
            stripArray (length shape-length outershape) inpt

        inner_body <- runBodyBinder $
          eBody [SOAC.toExp $ inner $ map (SOAC.identInput . paramIdent) ps]
        let inner_fun = Lambda { lambdaParams = ps
                               , lambdaReturnType = retTypes
                               , lambdaBody = inner_body
                               }
        return $ SOAC.Map [] w inner_fun

  op' <- foldM outersoac (SOAC.Map mapcs mapw' maplam) $
         zip (drop 1 $ reverse $ newDims shape) $
         drop 1 $ reverse $ drop 1 $ tails $ newDims shape
  return (op' inputs', ots')
pullReshape _ _ = fail "Cannot pull reshape"

-- We can make a Replicate output-transform part of a map SOAC simply
-- by adding another dimension to the SOAC.
pullReplicate :: SOAC -> SOAC.ArrayTransforms -> TryFusion (SOAC, SOAC.ArrayTransforms)
pullReplicate soac@SOAC.Map{} ots
  | SOAC.Replicate n SOAC.:< ots' <- SOAC.viewf ots = do
      let rettype = SOAC.typeOf soac
      body <- runBodyBinder $ do
        names <- letTupExp "pull_replicate" =<< SOAC.toExp soac
        resultBodyM $ map Var names
      let lam = Lambda { lambdaReturnType = rettype
                       , lambdaBody = body
                       , lambdaParams = []
                       }
      return (SOAC.Map [] n lam [], ots')
pullReplicate _ _ = fail "Cannot pull replicate"

-- Tie it all together in exposeInputs (for making inputs to a
-- consumer available) and pullOutputTransforms (for moving
-- output-transforms of a producer to its inputs instead).

exposeInputs :: [VName] -> FusedKer
             -> TryFusion (FusedKer, SOAC.ArrayTransforms)
exposeInputs inpIds ker = do
  let soac = fsoac ker
  (exposeInputs' =<< pushRearrange' soac) <|>
    (exposeInputs' =<< pullRearrange' soac) <|>
    exposeInputs' ker
  where ot = outputTransform ker

        pushRearrange' soac = do
          (soac', ot') <- pushRearrange inpIds soac ot
          return ker { fsoac = soac'
                     , outputTransform = ot'
                     }

        pullRearrange' soac = do
          (soac',ot') <- pullRearrange soac ot
          unless (SOAC.nullTransforms ot') $
            fail "pullRearrange was not enough"
          return ker { fsoac = soac'
                     , outputTransform = SOAC.noTransforms
                     }

        exposeInputs' ker' =
          case commonTransforms inpIds $ inputs ker' of
            (ot', inps') | all exposed inps' ->
              return (ker' { fsoac = inps' `SOAC.setInputs` fsoac ker'}, ot')
            _ -> fail "Cannot expose"

        exposed (SOAC.Input ts _ _)
          | SOAC.nullTransforms ts = True
        exposed inp = SOAC.inputArray inp `notElem` inpIds

outputTransformPullers :: [SOAC -> SOAC.ArrayTransforms -> TryFusion (SOAC, SOAC.ArrayTransforms)]
outputTransformPullers = [pullRearrange, pullReshape, pullReplicate]

pullOutputTransforms :: SOAC -> SOAC.ArrayTransforms
                     -> TryFusion (SOAC, SOAC.ArrayTransforms)
pullOutputTransforms = attempt outputTransformPullers
  where attempt [] _ _ = fail "Cannot pull anything"
        attempt (p:ps) soac ots = do
          (soac',ots') <- p soac ots
          if SOAC.nullTransforms ots' then return (soac', SOAC.noTransforms)
          else pullOutputTransforms soac' ots' <|> return (soac', ots')
          <|> attempt ps soac ots<|MERGE_RESOLUTION|>--- conflicted
+++ resolved
@@ -295,7 +295,6 @@
       success (outNames ker ++ returned_outvars) $
               SOAC.Redomap (cs1++cs2) w comm2 lam21 res_lam' nes new_inp
 
-<<<<<<< HEAD
     ----------------------------
     -- Scanomap Fusions:      --
     ----------------------------
@@ -331,7 +330,6 @@
           res_lam' = res_lam { lambdaReturnType = lambdaReturnType res_lam ++ extra_rtps }
       success (outNames ker ++ returned_outvars) $
               SOAC.Scanomap (cs1++cs2) w lam21 res_lam' nes new_inp
-=======
 
     ------------------
     -- Write fusion --
@@ -371,7 +369,6 @@
       fail "Cannot fuse a write with anything else than a write or a map"
     (_, SOAC.Write {}) ->
       fail "Cannot fuse a write with anything else than a write or a map"
->>>>>>> 4acabca0
 
     ----------------------------
     -- Stream-Stream Fusions: --
