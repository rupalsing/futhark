{-# LANGUAGE FlexibleContexts #-}
{-# LANGUAGE LambdaCase #-}
{-# LANGUAGE TypeFamilies #-}
module Futhark.CodeGen.ImpGen.Kernels.Base
  ( KernelConstants (..)
  , keyWithEntryPoint
  , CallKernelGen
  , InKernelGen
  , HostEnv (..)
  , KernelEnv (..)
  , computeThreadChunkSize
  , groupReduce
  , groupScan
  , isActive
  , sKernelThread
  , sKernelGroup
  , sReplicate
  , sIota
  , sCopy
  , compileThreadResult
  , compileGroupResult
  , virtualiseGroups
  , groupLoop
  , kernelLoop
  , groupCoverSpace

  , atomicUpdateLocking
  , AtomicBinOp
  , Locking(..)
  , AtomicUpdate(..)
  , DoAtomicUpdate
  )
  where

import Control.Monad.Except
import Data.Maybe
import qualified Data.Map.Strict as M
import Data.List (elemIndex, find, nub, zip4)

import Prelude hiding (quot, rem)
import Debug.Trace

import Futhark.Error
import Futhark.MonadFreshNames
import Futhark.Transform.Rename
import Futhark.Representation.ExplicitMemory
import qualified Futhark.Representation.ExplicitMemory.IndexFunction as IxFun
import qualified Futhark.CodeGen.ImpCode.Kernels as Imp
import Futhark.CodeGen.ImpGen
import Futhark.Util.IntegralExp (quotRoundingUp, quot, rem)
import Futhark.Util (chunks, maybeNth, mapAccumLM, takeLast, dropLast)

newtype HostEnv = HostEnv
  { hostAtomics :: AtomicBinOp }

data KernelEnv = KernelEnv
  { kernelAtomics :: AtomicBinOp
  , kernelConstants :: KernelConstants
  }

type CallKernelGen = ImpM ExplicitMemory HostEnv Imp.HostOp
type InKernelGen = ImpM ExplicitMemory KernelEnv Imp.KernelOp

data KernelConstants = KernelConstants
                       { kernelGlobalThreadId :: Imp.Exp
                       , kernelLocalThreadId :: Imp.Exp
                       , kernelGroupId :: Imp.Exp
                       , kernelGlobalThreadIdVar :: VName
                       , kernelLocalThreadIdVar :: VName
                       , kernelGroupIdVar :: VName
                       , kernelNumGroups :: Imp.Exp
                       , kernelGroupSize :: Imp.Exp
                       , kernelNumThreads :: Imp.Exp
                       , kernelWaveSize :: Imp.Exp
                       , kernelThreadActive :: Imp.Exp
                       }

keyWithEntryPoint :: Maybe Name -> Name -> Name
keyWithEntryPoint fname key =
  nameFromString $ maybe "" ((++".") . nameToString) fname ++ nameToString key

allocLocal :: AllocCompiler ExplicitMemory r Imp.KernelOp
allocLocal mem size =
  sOp $ Imp.LocalAlloc mem size

kernelAlloc :: Pattern ExplicitMemory
            -> SubExp -> Space
            -> InKernelGen ()
kernelAlloc (Pattern _ [_]) _ ScalarSpace{} =
  -- Handled by the declaration of the memory block, which is then
  -- translated to an actual scalar variable during C code generation.
  return ()
kernelAlloc (Pattern _ [mem]) size (Space "local") = do
  size' <- toExp size
  allocLocal (patElemName mem) $ Imp.bytes size'
kernelAlloc (Pattern _ [mem]) _ _ =
  compilerLimitationS $ "Cannot allocate memory block " ++ pretty mem ++ " in kernel."
kernelAlloc dest _ _ =
  error $ "Invalid target for in-kernel allocation: " ++ show dest

splitSpace :: (ToExp w, ToExp i, ToExp elems_per_thread) =>
              Pattern ExplicitMemory -> SplitOrdering -> w -> i -> elems_per_thread
           -> ImpM lore r op ()
splitSpace (Pattern [] [size]) o w i elems_per_thread = do
  num_elements <- Imp.elements <$> toExp w
  i' <- toExp i
  elems_per_thread' <- Imp.elements <$> toExp elems_per_thread
  computeThreadChunkSize o i' elems_per_thread' num_elements (patElemName size)
splitSpace pat _ _ _ _ =
  error $ "Invalid target for splitSpace: " ++ pretty pat

compileThreadExp :: ExpCompiler ExplicitMemory KernelEnv Imp.KernelOp
compileThreadExp (Pattern _ [dest]) (BasicOp (ArrayLit es _)) =
  forM_ (zip [0..] es) $ \(i,e) ->
  copyDWIMFix (patElemName dest) [fromIntegral (i::Int32)] e []
compileThreadExp dest e =
  defCompileExp dest e


-- | Assign iterations of a for-loop to all threads in the kernel.  The
-- passed-in function is invoked with the (symbolic) iteration.  For
-- multidimensional loops, use 'groupCoverSpace'.
kernelLoop :: Imp.Exp -> Imp.Exp -> Imp.Exp
           -> (Imp.Exp -> InKernelGen ()) -> InKernelGen ()
kernelLoop tid num_threads n f =
  if n == num_threads then
    f tid
  else do
    -- Compute how many elements this thread is responsible for.
    -- Formula: (n - tid) / num_threads (rounded up).
    let elems_for_this = (n - tid) `quotRoundingUp` num_threads

    sFor "i" elems_for_this $ \i -> f $
      i * num_threads + tid

-- | Assign iterations of a for-loop to threads in the workgroup.  The
-- passed-in function is invoked with the (symbolic) iteration.  For
-- multidimensional loops, use 'groupCoverSpace'.
groupLoop :: Imp.Exp
          -> (Imp.Exp -> InKernelGen ()) -> InKernelGen ()
groupLoop n f = do
  constants <- kernelConstants <$> askEnv
  kernelLoop (kernelLocalThreadId constants) (kernelGroupSize constants) n f

-- | Iterate collectively though a multidimensional space, such that
-- all threads in the group participate.  The passed-in function is
-- invoked with a (symbolic) point in the index space.
groupCoverSpace :: [Imp.Exp]
                -> ([Imp.Exp] -> InKernelGen ()) -> InKernelGen ()
groupCoverSpace ds f =
  groupLoop (product ds) $ f . unflattenIndex ds

groupCopy :: VName -> [Imp.Exp] -> SubExp -> [Imp.Exp] -> InKernelGen ()
groupCopy to to_is from from_is = do
  ds <- mapM toExp . arrayDims =<< subExpType from
  groupCoverSpace ds $ \is ->
    copyDWIMFix to (to_is++ is) from (from_is ++ is)

compileGroupExp :: ExpCompiler ExplicitMemory KernelEnv Imp.KernelOp
-- The static arrays stuff does not work inside kernels.
compileGroupExp (Pattern _ [dest]) (BasicOp (ArrayLit es _)) =
  forM_ (zip [0..] es) $ \(i,e) ->
  copyDWIMFix (patElemName dest) [fromIntegral (i::Int32)] e []
compileGroupExp (Pattern _ [dest]) (BasicOp (Copy arr)) = do
  groupCopy (patElemName dest) [] (Var arr) []
  sOp $ Imp.Barrier Imp.FenceLocal
compileGroupExp (Pattern _ [dest]) (BasicOp (Manifest _ arr)) = do
  groupCopy (patElemName dest) [] (Var arr) []
  sOp $ Imp.Barrier Imp.FenceLocal
compileGroupExp (Pattern _ [dest]) (BasicOp (Replicate ds se)) = do
  ds' <- mapM toExp $ shapeDims ds
  groupCoverSpace ds' $ \is ->
    copyDWIMFix (patElemName dest) is se (drop (shapeRank ds) is)
  sOp $ Imp.Barrier Imp.FenceLocal
compileGroupExp (Pattern _ [dest]) (BasicOp (Iota n e s _)) = do
  n' <- toExp n
  e' <- toExp e
  s' <- toExp s
  groupLoop n' $ \i' -> do
    x <- dPrimV "x" $ e' + i' * s'
    copyDWIMFix (patElemName dest) [i'] (Var x) []
  sOp $ Imp.Barrier Imp.FenceLocal

compileGroupExp dest e =
  defCompileExp dest e

sanityCheckLevel :: SegLevel -> InKernelGen ()
sanityCheckLevel SegThread{} = return ()
sanityCheckLevel SegGroup{} =
  error "compileGroupOp: unexpected group-level SegOp."

compileGroupSpace :: SegLevel -> SegSpace -> InKernelGen ()
compileGroupSpace lvl space = do
  sanityCheckLevel lvl

  let (ltids, dims) = unzip $ unSegSpace space
  dims' <- mapM toExp dims
  ltid <- kernelLocalThreadId . kernelConstants <$> askEnv
  zipWithM_ dPrimV_ ltids $ unflattenIndex dims' ltid

  dPrimV_ (segFlat space) ltid

-- Construct the necessary lock arrays for an intra-group histogram.
prepareIntraGroupSegHist :: Count GroupSize SubExp
                         -> [HistOp ExplicitMemory]
                         -> InKernelGen [[Imp.Exp] -> InKernelGen ()]
prepareIntraGroupSegHist group_size =
  fmap snd . mapAccumLM onOp Nothing
  where
    onOp l op = do

      constants <- kernelConstants <$> askEnv
      atomicBinOp <- kernelAtomics <$> askEnv

      let local_subhistos = histDest op

      case (l, atomicUpdateLocking atomicBinOp $ histOp op) of
        (_, AtomicPrim f) -> return (l, f (Space "local") local_subhistos)
        (_, AtomicCAS f) -> return (l, f (Space "local") local_subhistos)
        (Just l', AtomicLocking f) -> return (l, f l' (Space "local") local_subhistos)
        (Nothing, AtomicLocking f) -> do
          locks <- newVName "locks"
          num_locks <- toExp $ unCount group_size

          let dims = map (toExp' int32) $
                     shapeDims (histShape op) ++
                     [histWidth op]
              l' = Locking locks 0 1 0 (pure . (`rem` num_locks) . flattenIndex dims)
              locks_t = Array int32 (Shape [unCount group_size]) NoUniqueness

          locks_mem <- sAlloc "locks_mem" (typeSize locks_t) $ Space "local"
          dArray locks int32 (arrayShape locks_t) $
            ArrayIn locks_mem $ IxFun.iota $
            map (primExpFromSubExp int32) $ arrayDims locks_t

          sComment "All locks start out unlocked" $
            groupCoverSpace [kernelGroupSize constants] $ \is ->
            copyDWIMFix locks is (intConst Int32 0) []

          return (Just l', f l' (Space "local") local_subhistos)

compileGroupOp :: OpCompiler ExplicitMemory KernelEnv Imp.KernelOp

compileGroupOp pat (Alloc size space) =
  kernelAlloc pat size space

compileGroupOp pat (Inner (SizeOp (SplitSpace o w i elems_per_thread))) =
  splitSpace pat o w i elems_per_thread

compileGroupOp pat (Inner (SegOp (SegMap lvl space _ body))) = do
  void $ compileGroupSpace lvl space

  sWhen (isActive $ unSegSpace space) $
    compileStms mempty (kernelBodyStms body) $
    zipWithM_ (compileThreadResult space) (patternElements pat) $
    kernelBodyResult body

  sOp $ Imp.ErrorSync Imp.FenceLocal

compileGroupOp pat (Inner (SegOp (SegScan lvl space scan_op _ _ body))) = do
  compileGroupSpace lvl space
  let (ltids, dims) = unzip $ unSegSpace space
  dims' <- mapM toExp dims

  sWhen (isActive $ unSegSpace space) $
    compileStms mempty (kernelBodyStms body) $
    forM_ (zip (patternNames pat) $ kernelBodyResult body) $ \(dest, res) ->
    copyDWIMFix dest
    (map (`Imp.var` int32) ltids)
    (kernelResultSubExp res) []

  sOp $ Imp.ErrorSync Imp.FenceLocal

  let segment_size = last dims'
      crossesSegment from to = (to-from) .>. (to `rem` segment_size)
  groupScan (Just crossesSegment) (product dims') (product dims') scan_op $
    patternNames pat

compileGroupOp pat (Inner (SegOp (SegRed lvl space ops _ body))) = do
  compileGroupSpace lvl space

  let (ltids, dims) = unzip $ unSegSpace space
      (red_pes, map_pes) =
        splitAt (segRedResults ops) $ patternElements pat

  dims' <- mapM toExp dims

  let mkTempArr t =
        sAllocArray "red_arr" (elemType t) (Shape dims <> arrayShape t) $ Space "local"
  tmp_arrs <- mapM mkTempArr $ concatMap (lambdaReturnType . segRedLambda) ops
  let tmps_for_ops = chunks (map (length . segRedNeutral) ops) tmp_arrs

  sWhen (isActive $ unSegSpace space) $
    compileStms mempty (kernelBodyStms body) $ do
    let (red_res, map_res) =
          splitAt (segRedResults ops) $ kernelBodyResult body
    forM_ (zip tmp_arrs red_res) $ \(dest, res) ->
      copyDWIMFix dest (map (`Imp.var` int32) ltids) (kernelResultSubExp res) []
    zipWithM_ (compileThreadResult space) map_pes map_res

  sOp $ Imp.ErrorSync Imp.FenceLocal

  case dims' of
    -- Nonsegmented case (or rather, a single segment) - this we can
    -- handle directly with a group-level reduction.
    [dim'] -> do
      forM_ (zip ops tmps_for_ops) $ \(op, tmps) ->
        groupReduce dim' (segRedLambda op) tmps

      sOp $ Imp.ErrorSync Imp.FenceLocal

      forM_ (zip red_pes tmp_arrs) $ \(pe, arr) ->
        copyDWIMFix (patElemName pe) [] (Var arr) [0]

    _ -> do
      -- Segmented intra-group reductions are turned into (regular)
      -- segmented scans.  It is possible that this can be done
      -- better, but at least this approach is simple.
      let segment_size = last dims'
          crossesSegment from to = (to-from) .>. (to `rem` segment_size)

      forM_ (zip ops tmps_for_ops) $ \(op, tmps) ->
        groupScan (Just crossesSegment) (product dims') (product dims')
        (segRedLambda op) tmps

      sOp $ Imp.ErrorSync Imp.FenceLocal

      let segment_is = map Imp.vi32 $ init ltids
      forM_ (zip red_pes tmp_arrs) $ \(pe, arr) ->
        copyDWIMFix (patElemName pe) segment_is (Var arr) (segment_is ++ [last dims'-1])

      sOp $ Imp.Barrier Imp.FenceLocal

compileGroupOp pat (Inner (SegOp (SegHist lvl space ops _ kbody))) = do
  compileGroupSpace lvl space
  let ltids = map fst $ unSegSpace space

  -- We don't need the red_pes, because it is guaranteed by our type
  -- rules that they occupy the same memory as the destinations for
  -- the ops.
  let num_red_res = length ops + sum (map (length . histNeutral) ops)
      (_red_pes, map_pes) =
        splitAt num_red_res $ patternElements pat

  ops' <- prepareIntraGroupSegHist (segGroupSize lvl) ops

  -- Ensure that all locks have been initialised.
  sOp $ Imp.Barrier Imp.FenceLocal

  sWhen (isActive $ unSegSpace space) $
    compileStms mempty (kernelBodyStms kbody) $ do
    let (red_res, map_res) = splitAt num_red_res $ kernelBodyResult kbody
        (red_is, red_vs) = splitAt (length ops) $ map kernelResultSubExp red_res
    zipWithM_ (compileThreadResult space) map_pes map_res

    let vs_per_op = chunks (map (length . histDest) ops) red_vs

    forM_ (zip4 red_is vs_per_op ops' ops) $
      \(bin, op_vs, do_op, HistOp dest_w _ _ _ shape lam) -> do
        let bin' = toExp' int32 bin
            dest_w' = toExp' int32 dest_w
            bin_in_bounds = 0 .<=. bin' .&&. bin' .<. dest_w'
            bin_is = map (`Imp.var` int32) (init ltids) ++ [bin']
            vs_params = takeLast (length op_vs) $ lambdaParams lam

        sComment "perform atomic updates" $
          sWhen bin_in_bounds $ do
          dLParams $ lambdaParams lam
          sLoopNest shape $ \is -> do
            forM_ (zip vs_params op_vs) $ \(p, v) ->
              copyDWIMFix (paramName p) [] v is
            do_op (bin_is ++ is)

  sOp $ Imp.ErrorSync Imp.FenceLocal

compileGroupOp pat _ =
  compilerBugS $ "compileGroupOp: cannot compile rhs of binding " ++ pretty pat

compileThreadOp :: OpCompiler ExplicitMemory KernelEnv Imp.KernelOp
compileThreadOp pat (Alloc size space) =
  kernelAlloc pat size space
compileThreadOp pat (Inner (SizeOp (SplitSpace o w i elems_per_thread))) =
  splitSpace pat o w i elems_per_thread
compileThreadOp pat _ =
  compilerBugS $ "compileThreadOp: cannot compile rhs of binding " ++ pretty pat

-- | Locking strategy used for an atomic update.
data Locking =
  Locking { lockingArray :: VName
            -- ^ Array containing the lock.
          , lockingIsUnlocked :: Imp.Exp
            -- ^ Value for us to consider the lock free.
          , lockingToLock :: Imp.Exp
            -- ^ What to write when we lock it.
          , lockingToUnlock :: Imp.Exp
            -- ^ What to write when we unlock it.
          , lockingMapping :: [Imp.Exp] -> [Imp.Exp]
            -- ^ A transformation from the logical lock index to the
            -- physical position in the array.  This can also be used
            -- to make the lock array smaller.
          }

-- | A function for generating code for an atomic update.  Assumes
-- that the bucket is in-bounds.
type DoAtomicUpdate lore r =
  Space -> [VName] -> [Imp.Exp] -> ImpM lore r Imp.KernelOp ()

-- | The mechanism that will be used for performing the atomic update.
-- Approximates how efficient it will be.  Ordered from most to least
-- efficient.
data AtomicUpdate lore r
  = AtomicPrim (DoAtomicUpdate lore r)
    -- ^ Supported directly by primitive.
  | AtomicCAS (DoAtomicUpdate lore r)
    -- ^ Can be done by efficient swaps.
  | AtomicLocking (Locking -> DoAtomicUpdate lore r)
    -- ^ Requires explicit locking.

-- | Is there an atomic 'BinOp' corresponding to this 'BinOp'?
type AtomicBinOp =
  BinOp ->
  Maybe (VName -> VName -> Count Imp.Elements Imp.Exp -> Imp.Exp -> Imp.AtomicOp)

-- | 'atomicUpdate', but where it is explicitly visible whether a
-- locking strategy is necessary.
atomicUpdateLocking :: AtomicBinOp -> Lambda ExplicitMemory
                    -> AtomicUpdate ExplicitMemory KernelEnv

atomicUpdateLocking atomicBinOp lam
  | Just ops_and_ts <- splitOp lam,
    all (\(_, t, _, _) -> primBitSize t == 32) ops_and_ts =
    primOrCas ops_and_ts $ \space arrs bucket ->
  -- If the operator is a vectorised binary operator on 32-bit values,
  -- we can use a particularly efficient implementation. If the
  -- operator has an atomic implementation we use that, otherwise it
  -- is still a binary operator which can be implemented by atomic
  -- compare-and-swap if 32 bits.
  forM_ (zip arrs ops_and_ts) $ \(a, (op, t, x, y)) -> do

  -- Common variables.
  old <- dPrim "old" t

  (arr', _a_space, bucket_offset) <- fullyIndexArray a bucket

  case opHasAtomicSupport space old arr' bucket_offset op of
    Just f -> sOp $ f $ Imp.var y t
    Nothing -> atomicUpdateCAS space t a old bucket x $
      x <-- Imp.BinOpExp op (Imp.var x t) (Imp.var y t)

  where opHasAtomicSupport space old arr' bucket' bop = do
          let atomic f = Imp.Atomic space . f old arr' bucket'
          atomic <$> atomicBinOp bop

        primOrCas ops
          | all isPrim ops = AtomicPrim
          | otherwise      = AtomicCAS

        isPrim (op, _, _, _) = isJust $ atomicBinOp op

-- If the operator functions purely on single 32-bit values, we can
-- use an implementation based on CAS, no matter what the operator
-- does.
atomicUpdateLocking _ op
  | [Prim t] <- lambdaReturnType op,
    [xp, _] <- lambdaParams op,
    primBitSize t == 32 = AtomicCAS $ \space [arr] bucket -> do
      old <- dPrim "old" t
      atomicUpdateCAS space t arr old bucket (paramName xp) $
        compileBody' [xp] $ lambdaBody op

atomicUpdateLocking _ op = AtomicLocking $ \locking space arrs bucket -> do
  old <- dPrim "old" int32
  continue <- newVName "continue"
  dPrimVol_ continue Bool
  continue <-- true

  -- Correctly index into locks.
  (locks', _locks_space, locks_offset) <-
    fullyIndexArray (lockingArray locking) $ lockingMapping locking bucket

  -- Critical section
  let try_acquire_lock =
        sOp $ Imp.Atomic space $
        Imp.AtomicCmpXchg int32 old locks' locks_offset
        (lockingIsUnlocked locking) (lockingToLock locking)
      lock_acquired = Imp.var old int32 .==. lockingIsUnlocked locking
      -- Even the releasing is done with an atomic rather than a
      -- simple write, for memory coherency reasons.
      release_lock =
        sOp $ Imp.Atomic space $
        Imp.AtomicCmpXchg int32 old locks' locks_offset
        (lockingToLock locking) (lockingToUnlock locking)
      break_loop = continue <-- false

  -- Preparing parameters. It is assumed that the caller has already
  -- filled the arr_params. We copy the current value to the
  -- accumulator parameters.
  --
  -- Note the use of 'everythingVolatile' when reading and writing the
  -- buckets.  This was necessary to ensure correct execution on a
  -- newer NVIDIA GPU (RTX 2080).  The 'volatile' modifiers likely
  -- make the writes pass through the (SM-local) L1 cache, which is
  -- necessary here, because we are really doing device-wide
  -- synchronisation without atomics (naughty!).
  let (acc_params, _arr_params) = splitAt (length arrs) $ lambdaParams op
      bind_acc_params =
        everythingVolatile $
        sComment "bind lhs" $
        forM_ (zip acc_params arrs) $ \(acc_p, arr) ->
        copyDWIMFix (paramName acc_p) [] (Var arr) bucket

  let op_body = sComment "execute operation" $
                compileBody' acc_params $ lambdaBody op

      do_hist =
        everythingVolatile $
        sComment "update global result" $
        zipWithM_ (writeArray bucket) arrs $ map (Var . paramName) acc_params

      fence = case space of Space "local" -> sOp $ Imp.MemFence Imp.FenceLocal
                            _             -> sOp $ Imp.MemFence Imp.FenceGlobal


  -- While-loop: Try to insert your value
  sWhile (Imp.var continue Bool) $ do
    try_acquire_lock
    sWhen lock_acquired $ do
      dLParams acc_params
      bind_acc_params
      op_body
      do_hist
      fence
      release_lock
      break_loop
    fence
  where writeArray bucket arr val = copyDWIMFix arr bucket val []

atomicUpdateCAS :: Space -> PrimType
                -> VName -> VName
                -> [Imp.Exp] -> VName
                -> InKernelGen ()
                -> InKernelGen ()
atomicUpdateCAS space t arr old bucket x do_op = do
  -- Code generation target:
  --
  -- old = d_his[idx];
  -- do {
  --   assumed = old;
  --   x = do_op(assumed, y);
  --   old = atomicCAS(&d_his[idx], assumed, tmp);
  -- } while(assumed != old);
  assumed <- dPrim "assumed" t
  run_loop <- dPrimV "run_loop" 1

  -- XXX: CUDA may generate really bad code if this is not a volatile
  -- read.  Unclear why.  The later reads are volatile, so maybe
  -- that's it.
  everythingVolatile $ copyDWIMFix old [] (Var arr) bucket

  (arr', _a_space, bucket_offset) <- fullyIndexArray arr bucket

  -- While-loop: Try to insert your value
  let (toBits, fromBits) =
        case t of FloatType Float32 -> (\v -> Imp.FunExp "to_bits32" [v] int32,
                                        \v -> Imp.FunExp "from_bits32" [v] t)
                  _                 -> (id, id)
  sWhile (Imp.var run_loop int32) $ do
    assumed <-- Imp.var old t
    x <-- Imp.var assumed t
    do_op
    old_bits <- dPrim "old_bits" int32
    sOp $ Imp.Atomic space $
      Imp.AtomicCmpXchg int32 old_bits arr' bucket_offset
      (toBits (Imp.var assumed t)) (toBits (Imp.var x t))
    old <-- fromBits (Imp.var old_bits int32)
    sWhen (toBits (Imp.var assumed t) .==. Imp.var old_bits int32)
      (run_loop <-- 0)

-- | Horizontally fission a lambda that models a binary operator.
splitOp :: Attributes lore => Lambda lore -> Maybe [(BinOp, PrimType, VName, VName)]
splitOp lam = mapM splitStm $ bodyResult $ lambdaBody lam
  where n = length $ lambdaReturnType lam
        splitStm (Var res) = do
          Let (Pattern [] [pe]) _ (BasicOp (BinOp op (Var x) (Var y))) <-
            find (([res]==) . patternNames . stmPattern) $
            stmsToList $ bodyStms $ lambdaBody lam
          i <- Var res `elemIndex` bodyResult (lambdaBody lam)
          xp <- maybeNth i $ lambdaParams lam
          yp <- maybeNth (n+i) $ lambdaParams lam
          guard $ paramName xp == x
          guard $ paramName yp == y
          Prim t <- Just $ patElemType pe
          return (op, t, paramName xp, paramName yp)
        splitStm _ = Nothing

computeKernelUses :: FreeIn a =>
                     a -> [VName]
                  -> CallKernelGen [Imp.KernelUse]
computeKernelUses kernel_body bound_in_kernel = do
  let actually_free = freeIn kernel_body `namesSubtract` namesFromList bound_in_kernel
  -- Compute the variables that we need to pass to the kernel.
  nub <$> readsFromSet actually_free

readsFromSet :: Names -> CallKernelGen [Imp.KernelUse]
readsFromSet free =
  fmap catMaybes $
  forM (namesToList free) $ \var -> do
    t <- lookupType var
    vtable <- getVTable
    case t of
      Array {} -> return Nothing
      Mem (Space "local") -> return Nothing
      Mem {} -> return $ Just $ Imp.MemoryUse var
      Prim bt ->
        isConstExp vtable (Imp.var var bt) >>= \case
          Just ce -> return $ Just $ Imp.ConstUse var ce
          Nothing | bt == Cert -> return Nothing
                  | otherwise  -> return $ Just $ Imp.ScalarUse var bt

isConstExp :: VTable ExplicitMemory -> Imp.Exp
           -> ImpM lore r op (Maybe Imp.KernelConstExp)
isConstExp vtable size = do
  fname <- askFunction
  let onLeaf (Imp.ScalarVar name) _ = lookupConstExp name
      onLeaf (Imp.SizeOf pt) _ = Just $ primByteSize pt
      onLeaf Imp.Index{} _ = Nothing
      lookupConstExp name =
        constExp =<< hasExp =<< M.lookup name vtable
      constExp (Op (Inner (SizeOp (GetSize key _)))) =
        Just $ LeafExp (Imp.SizeConst $ keyWithEntryPoint fname key) int32
      constExp e = primExpFromExp lookupConstExp e
  return $ replaceInPrimExpM onLeaf size
  where hasExp (ArrayVar e _) = e
        hasExp (ScalarVar e _) = e
        hasExp (MemVar e _) = e

computeThreadChunkSize :: SplitOrdering
                       -> Imp.Exp
                       -> Imp.Count Imp.Elements Imp.Exp
                       -> Imp.Count Imp.Elements Imp.Exp
                       -> VName
                       -> ImpM lore r op ()
computeThreadChunkSize (SplitStrided stride) thread_index elements_per_thread num_elements chunk_var = do
  stride' <- toExp stride
  chunk_var <--
    Imp.BinOpExp (SMin Int32)
    (Imp.unCount elements_per_thread)
    ((Imp.unCount num_elements - thread_index) `quotRoundingUp` stride')

computeThreadChunkSize SplitContiguous thread_index elements_per_thread num_elements chunk_var = do
  starting_point <- dPrimV "starting_point" $
    thread_index * Imp.unCount elements_per_thread
  remaining_elements <- dPrimV "remaining_elements" $
    Imp.unCount num_elements - Imp.var starting_point int32

  let no_remaining_elements = Imp.var remaining_elements int32 .<=. 0
      beyond_bounds = Imp.unCount num_elements .<=. Imp.var starting_point int32

  sIf (no_remaining_elements .||. beyond_bounds)
    (chunk_var <-- 0)
    (sIf is_last_thread
       (chunk_var <-- Imp.unCount last_thread_elements)
       (chunk_var <-- Imp.unCount elements_per_thread))
  where last_thread_elements =
          num_elements - Imp.elements thread_index * elements_per_thread
        is_last_thread =
          Imp.unCount num_elements .<.
          (thread_index + 1) * Imp.unCount elements_per_thread

kernelInitialisationSimple :: Count NumGroups Imp.Exp -> Count GroupSize Imp.Exp
                           -> CallKernelGen (KernelConstants, InKernelGen ())
kernelInitialisationSimple (Count num_groups) (Count group_size) = do
  global_tid <- newVName "global_tid"
  local_tid <- newVName "local_tid"
  group_id <- newVName "group_tid"
  wave_size <- newVName "wave_size"
  inner_group_size <- newVName "group_size"
  let constants =
        KernelConstants
        (Imp.var global_tid int32)
        (Imp.var local_tid int32)
        (Imp.var group_id int32)
        global_tid local_tid group_id
        num_groups group_size (group_size*num_groups)
        (Imp.var wave_size int32)
        true

  let set_constants = do
        dPrim_ global_tid int32
        dPrim_ local_tid int32
        dPrim_ inner_group_size int32
        dPrim_ wave_size int32
        dPrim_ group_id int32

        sOp (Imp.GetGlobalId global_tid 0)
        sOp (Imp.GetLocalId local_tid 0)
        sOp (Imp.GetLocalSize inner_group_size 0)
        sOp (Imp.GetLockstepWidth wave_size)
        sOp (Imp.GetGroupId group_id 0)

  return (constants, set_constants)

isActive :: [(VName, SubExp)] -> Imp.Exp
isActive limit = case actives of
                    [] -> Imp.ValueExp $ BoolValue True
                    x:xs -> foldl (.&&.) x xs
  where (is, ws) = unzip limit
        actives = zipWith active is $ map (toExp' Bool) ws
        active i = (Imp.var i int32 .<.)

-- | Change every memory block to be in the global address space,
-- except those who are in the local memory space.  This only affects
-- generated code - we still need to make sure that the memory is
-- actually present on the device (and dared as variables in the
-- kernel).
makeAllMemoryGlobal :: CallKernelGen a -> CallKernelGen a
makeAllMemoryGlobal =
  localDefaultSpace (Imp.Space "global") . localVTable (M.map globalMemory)
  where globalMemory (MemVar _ entry)
          | entryMemSpace entry /= Space "local" =
              MemVar Nothing entry { entryMemSpace = Imp.Space "global" }
        globalMemory entry =
          entry

groupReduce :: Imp.Exp
            -> Lambda ExplicitMemory
            -> [VName]
            -> InKernelGen ()
groupReduce w lam arrs = do
  offset <- dPrim "offset" int32
  groupReduceWithOffset offset w lam arrs

groupReduceWithOffset :: VName
                      -> Imp.Exp
                      -> Lambda ExplicitMemory
                      -> [VName]
                      -> InKernelGen ()
groupReduceWithOffset offset w lam arrs = do
  constants <- kernelConstants <$> askEnv

  let local_tid = kernelLocalThreadId constants
      global_tid = kernelGlobalThreadId constants

      barrier
        | all primType $ lambdaReturnType lam = sOp $ Imp.Barrier Imp.FenceLocal
        | otherwise                           = sOp $ Imp.Barrier Imp.FenceGlobal

      readReduceArgument param arr
        | Prim _ <- paramType param = do
            let i = local_tid + Imp.vi32 offset
            copyDWIMFix (paramName param) [] (Var arr) [i]
        | otherwise = do
            let i = global_tid + Imp.vi32 offset
            copyDWIMFix (paramName param) [] (Var arr) [i]

      writeReduceOpResult param arr
        | Prim _ <- paramType param =
            copyDWIMFix arr [local_tid] (Var $ paramName param) []
        | otherwise =
            return ()

  let (reduce_acc_params, reduce_arr_params) = splitAt (length arrs) $ lambdaParams lam

  skip_waves <- dPrim "skip_waves" int32
  dLParams $ lambdaParams lam

  offset <-- 0

  comment "participating threads read initial accumulator" $
    sWhen (local_tid .<. w) $
    zipWithM_ readReduceArgument reduce_acc_params arrs

  let do_reduce = do comment "read array element" $
                       zipWithM_ readReduceArgument reduce_arr_params arrs
                     comment "apply reduction operation" $
                       compileBody' reduce_acc_params $ lambdaBody lam
                     comment "write result of operation" $
                       zipWithM_ writeReduceOpResult reduce_acc_params arrs
      in_wave_reduce = everythingVolatile do_reduce

      wave_size = kernelWaveSize constants
      group_size = kernelGroupSize constants
      wave_id = local_tid `quot` wave_size
      in_wave_id = local_tid - wave_id * wave_size
      num_waves = (group_size + wave_size - 1) `quot` wave_size
      arg_in_bounds = local_tid + Imp.var offset int32 .<. w

      doing_in_wave_reductions =
        Imp.var offset int32 .<. wave_size
      apply_in_in_wave_iteration =
        (in_wave_id .&. (2 * Imp.var offset int32 - 1)) .==. 0
      in_wave_reductions = do
        offset <-- 1
        sWhile doing_in_wave_reductions $ do
          sWhen (arg_in_bounds .&&. apply_in_in_wave_iteration)
            in_wave_reduce
          offset <-- Imp.var offset int32 * 2

      doing_cross_wave_reductions =
        Imp.var skip_waves int32 .<. num_waves
      is_first_thread_in_wave =
        in_wave_id .==. 0
      wave_not_skipped =
        (wave_id .&. (2 * Imp.var skip_waves int32 - 1)) .==. 0
      apply_in_cross_wave_iteration =
        arg_in_bounds .&&. is_first_thread_in_wave .&&. wave_not_skipped
      cross_wave_reductions = do
        skip_waves <-- 1
        sWhile doing_cross_wave_reductions $ do
          barrier
          offset <-- Imp.var skip_waves int32 * wave_size
          sWhen apply_in_cross_wave_iteration
            do_reduce
          skip_waves <-- Imp.var skip_waves int32 * 2

  in_wave_reductions
  cross_wave_reductions

groupScan :: Maybe (Imp.Exp -> Imp.Exp -> Imp.Exp)
          -> Imp.Exp
          -> Imp.Exp
          -> Lambda ExplicitMemory
          -> [VName]
          -> InKernelGen ()
groupScan seg_flag arrs_full_size w lam arrs = do
  constants <- kernelConstants <$> askEnv
  renamed_lam <- renameLambda lam

  let ltid = kernelLocalThreadId constants
      (x_params, y_params) = splitAt (length arrs) $ lambdaParams lam

  dLParams (lambdaParams lam++lambdaParams renamed_lam)

  -- The scan works by splitting the group into blocks, which are
  -- scanned separately.  Typically, these blocks are smaller than
  -- the lockstep width, which enables barrier-free execution inside
  -- them.
  --
  -- We hardcode the block size here.  The only requirement is that
  -- it should not be less than the square root of the group size.
  -- With 32, we will work on groups of size 1024 or smaller, which
  -- fits every device Troels has seen.  Still, it would be nicer if
  -- it were a runtime parameter.  Some day.
  let block_size = Imp.ValueExp $ IntValue $ Int32Value 32
      simd_width = kernelWaveSize constants
      block_id = ltid `quot` block_size
      in_block_id = ltid - block_id * block_size
      doInBlockScan seg_flag' active =
        inBlockScan constants seg_flag' arrs_full_size
        simd_width block_size active arrs barrier
      ltid_in_bounds = ltid .<. w
      array_scan = not $ all primType $ lambdaReturnType lam
      barrier | array_scan =
                  sOp $ Imp.Barrier Imp.FenceGlobal
              | otherwise =
                  sOp $ Imp.Barrier Imp.FenceLocal

      group_offset = kernelGroupId constants * kernelGroupSize constants

      writeBlockResult p arr
        | primType $ paramType p =
            copyDWIM arr [DimFix block_id] (Var $ paramName p) []
        | otherwise =
            copyDWIM arr [DimFix $ group_offset + block_id] (Var $ paramName p) []

      readPrevBlockResult p arr
        | primType $ paramType p =
            copyDWIM (paramName p) [] (Var arr) [DimFix $ block_id - 1]
        | otherwise =
            copyDWIM (paramName p) [] (Var arr) [DimFix $ group_offset + block_id - 1]

  doInBlockScan seg_flag ltid_in_bounds lam
  barrier

  let is_first_block = block_id .==. 0
  when array_scan $ do
    sComment "save correct values for first block" $
      sWhen is_first_block $ forM_ (zip x_params arrs) $ \(x, arr) ->
      unless (primType $ paramType x) $
      copyDWIM arr [DimFix $ arrs_full_size + group_offset + block_size + ltid] (Var $ paramName x) []

    barrier

  let last_in_block = in_block_id .==. block_size - 1
  sComment "last thread of block 'i' writes its result to offset 'i'" $
    sWhen (last_in_block .&&. ltid_in_bounds) $ everythingVolatile $
    zipWithM_ writeBlockResult x_params arrs

  barrier

  let first_block_seg_flag = do
        flag_true <- seg_flag
        Just $ \from to ->
          flag_true (from*block_size+block_size-1) (to*block_size+block_size-1)
  comment
    "scan the first block, after which offset 'i' contains carry-in for block 'i+1'" $
    doInBlockScan first_block_seg_flag (is_first_block .&&. ltid_in_bounds) renamed_lam

  barrier

  when array_scan $ do
    sComment "move correct values for first block back a block" $
      sWhen is_first_block $ forM_ (zip x_params arrs) $ \(x, arr) ->
      unless (primType $ paramType x) $
      copyDWIM
      arr [DimFix $ arrs_full_size + group_offset + ltid]
      (Var arr) [DimFix $ arrs_full_size + group_offset + block_size + ltid]

    barrier

  let read_carry_in = do
        forM_ (zip x_params y_params) $ \(x,y) ->
          copyDWIM (paramName y) [] (Var (paramName x)) []
        zipWithM_ readPrevBlockResult x_params arrs

      y_to_x = forM_ (zip x_params y_params) $ \(x,y) ->
        when (primType (paramType x)) $
        copyDWIM (paramName x) [] (Var (paramName y)) []

      op_to_x
        | Nothing <- seg_flag =
            compileBody' x_params $ lambdaBody lam
        | Just flag_true <- seg_flag = do
            inactive <-
              dPrimVE "inactive" $ flag_true (block_id*block_size-1) ltid
            sWhen inactive y_to_x
            when array_scan barrier
            sUnless inactive $ compileBody' x_params $ lambdaBody lam

      write_final_result =
        forM_ (zip x_params arrs) $ \(p, arr) ->
        when (primType $ paramType p) $
        copyDWIM arr [DimFix ltid] (Var $ paramName p) []

  sComment "carry-in for every block except the first" $
    sUnless (is_first_block .||. Imp.UnOpExp Not ltid_in_bounds) $ do
    sComment "read operands" read_carry_in
    sComment "perform operation" op_to_x
    sComment "write final result" write_final_result

  barrier

  sComment "restore correct values for first block" $
    sWhen is_first_block $forM_ (zip3 x_params y_params arrs) $ \(x, y, arr) ->
      if primType (paramType y)
      then copyDWIM arr [DimFix ltid] (Var $ paramName y) []
      else copyDWIM (paramName x) [] (Var arr) [DimFix $ arrs_full_size + group_offset + ltid]

  barrier

inBlockScan :: KernelConstants
            -> Maybe (Imp.Exp -> Imp.Exp -> Imp.Exp)
            -> Imp.Exp
            -> Imp.Exp
            -> Imp.Exp
            -> Imp.Exp
            -> [VName]
            -> InKernelGen ()
            -> Lambda ExplicitMemory
            -> InKernelGen ()
inBlockScan constants seg_flag arrs_full_size lockstep_width block_size active arrs barrier scan_lam = everythingVolatile $ do
  skip_threads <- dPrim "skip_threads" int32
  let in_block_thread_active =
        Imp.var skip_threads int32 .<=. in_block_id
      actual_params = lambdaParams scan_lam
      (x_params, y_params) =
        splitAt (length actual_params `div` 2) actual_params
      y_to_x =
        forM_ (zip x_params y_params) $ \(x,y) ->
        when (primType (paramType x)) $
        copyDWIM (paramName x) [] (Var (paramName y)) []

  -- Set initial y values
  sWhen active $ do
    zipWithM_ readInitial y_params arrs
    -- Since the final result is expected to be in x_params, we may
    -- need to copy it there for the first thread in the block.
    sWhen (in_block_id .==. 0) y_to_x

  when array_scan barrier

  let op_to_x
        | Nothing <- seg_flag =
            compileBody' x_params $ lambdaBody scan_lam
        | Just flag_true <- seg_flag = do
            inactive <- dPrimVE "inactive" $
                        flag_true (ltid-Imp.var skip_threads int32) ltid
            sWhen inactive y_to_x
            when array_scan barrier
            sUnless inactive $ compileBody' x_params $ lambdaBody scan_lam

      maybeBarrier = sWhen (lockstep_width .<=. Imp.var skip_threads int32)
                     barrier

  sComment "in-block scan (hopefully no barriers needed)" $ do
    skip_threads <-- 1
    sWhile (Imp.var skip_threads int32 .<. block_size) $ do
      sWhen (in_block_thread_active .&&. active) $ do
        sComment "read operands" $
          zipWithM_ (readParam (Imp.vi32 skip_threads)) x_params arrs
        sComment "perform operation" op_to_x

      maybeBarrier

      sWhen (in_block_thread_active .&&. active) $
        sComment "write result" $
        sequence_ $ zipWith3 writeResult x_params y_params arrs

      maybeBarrier

      skip_threads <-- Imp.var skip_threads int32 * 2

  where block_id = ltid `quot` block_size
        in_block_id = ltid - block_id * block_size
        ltid = kernelLocalThreadId constants
        gtid = kernelGlobalThreadId constants
        array_scan = not $ all primType $ lambdaReturnType scan_lam

        readInitial p arr
          | primType $ paramType p =
              copyDWIM (paramName p) [] (Var arr) [DimFix ltid]
          | otherwise =
              copyDWIM (paramName p) [] (Var arr) [DimFix gtid]

        readParam behind p arr
          | primType $ paramType p =
              copyDWIM (paramName p) [] (Var arr) [DimFix $ ltid - behind]
          | otherwise =
              copyDWIM (paramName p) [] (Var arr) [DimFix $ gtid - behind + arrs_full_size]

        writeResult x y arr
          | primType $ paramType x = do
              copyDWIM arr [DimFix ltid] (Var $ paramName x) []
              copyDWIM (paramName y) [] (Var $ paramName x) []
          | otherwise =
              copyDWIM (paramName y) [] (Var $ paramName x) []

computeMapKernelGroups :: Imp.Exp -> CallKernelGen (Imp.Exp, Imp.Exp)
computeMapKernelGroups kernel_size = do
  group_size <- dPrim "group_size" int32
  fname <- askFunction
  let group_size_var = Imp.var group_size int32
      group_size_key = keyWithEntryPoint fname $ nameFromString $ pretty group_size
  sOp $ Imp.GetSize group_size group_size_key Imp.SizeGroup
  num_groups <- dPrimV "num_groups" $ kernel_size `quotRoundingUp` Imp.ConvOpExp (SExt Int32 Int32) group_size_var
  return (Imp.var num_groups int32, Imp.var group_size int32)

simpleKernelConstants :: Imp.Exp -> String
                      -> CallKernelGen (KernelConstants, InKernelGen ())
simpleKernelConstants kernel_size desc = do
  thread_gtid <- newVName $ desc ++ "_gtid"
  thread_ltid <- newVName $ desc ++ "_ltid"
  group_id <- newVName $ desc ++ "_gid"
  (num_groups, group_size) <- computeMapKernelGroups kernel_size
  let set_constants = do
        dPrim_ thread_gtid int32
        dPrim_ thread_ltid int32
        dPrim_ group_id int32
        sOp (Imp.GetGlobalId thread_gtid 0)
        sOp (Imp.GetLocalId thread_ltid 0)
        sOp (Imp.GetGroupId group_id 0)


  return (KernelConstants
          (Imp.var thread_gtid int32) (Imp.var thread_ltid int32) (Imp.var group_id int32)
          thread_gtid thread_ltid group_id
          num_groups group_size (group_size*num_groups) 0
          (Imp.var thread_gtid int32 .<. kernel_size),

          set_constants)

-- | For many kernels, we may not have enough physical groups to cover
-- the logical iteration space.  Some groups thus have to perform
-- double duty; we put an outer loop to accomplish this.  The
-- advantage over just launching a bazillion threads is that the cost
-- of memory expansion should be proportional to the number of
-- *physical* threads (hardware parallelism), not the amount of
-- application parallelism.
virtualiseGroups :: SegVirt
                 -> Imp.Exp
                 -> (VName -> InKernelGen ())
                 -> InKernelGen ()
virtualiseGroups SegNoVirt _ m = do
  gid <- kernelGroupIdVar . kernelConstants <$> askEnv
  m gid
virtualiseGroups SegVirt required_groups m = do
  constants <- kernelConstants <$> askEnv
  phys_group_id <- dPrim "phys_group_id" int32
  sOp $ Imp.GetGroupId phys_group_id 0
  let iterations = (required_groups - Imp.vi32 phys_group_id) `quotRoundingUp`
                   kernelNumGroups constants

  sFor "i" iterations $ \i -> do
    m =<< dPrimV "virt_group_id" (Imp.vi32 phys_group_id + i * kernelNumGroups constants)
    -- Make sure the virtual group is actually done before we let
    -- another virtual group have its way with it.
    sOp $ Imp.Barrier Imp.FenceGlobal

sKernelThread :: String
              -> Count NumGroups Imp.Exp -> Count GroupSize Imp.Exp
              -> VName
              -> InKernelGen ()
              -> CallKernelGen ()
sKernelThread = sKernel threadOperations kernelGlobalThreadId

sKernelGroup :: String
             -> Count NumGroups Imp.Exp -> Count GroupSize Imp.Exp
             -> VName
             -> InKernelGen ()
             -> CallKernelGen ()
sKernelGroup = sKernel groupOperations kernelGroupId

sKernelFailureTolerant :: Bool
                       -> Operations ExplicitMemory KernelEnv Imp.KernelOp
                       -> KernelConstants
                       -> Name
                       -> InKernelGen ()
                       -> CallKernelGen ()
sKernelFailureTolerant tol ops constants name m = do
  HostEnv atomics <- askEnv
  body <- makeAllMemoryGlobal $ subImpM_ (KernelEnv atomics constants) ops m
  uses <- computeKernelUses body mempty
  emit $ Imp.Op $ Imp.CallKernel Imp.Kernel
    { Imp.kernelBody = body
    , Imp.kernelUses = uses
    , Imp.kernelNumGroups = [kernelNumGroups constants]
    , Imp.kernelGroupSize = [kernelGroupSize constants]
    , Imp.kernelName = name
    , Imp.kernelFailureTolerant = tol
    }

sKernel :: Operations ExplicitMemory KernelEnv Imp.KernelOp
        -> (KernelConstants -> Imp.Exp)
        -> String
        -> Count NumGroups Imp.Exp
        -> Count GroupSize Imp.Exp
        -> VName
        -> InKernelGen ()
        -> CallKernelGen ()
sKernel ops flatf name num_groups group_size v f = do
  (constants, set_constants) <- kernelInitialisationSimple num_groups group_size
  let name' = nameFromString $ name ++ "_" ++ show (baseTag v)
  sKernelFailureTolerant False ops constants name' $ do
    set_constants
    dPrimV_ v $ flatf constants
    f

copyInGroup :: CopyCompiler ExplicitMemory KernelEnv Imp.KernelOp
copyInGroup pt destloc srcloc = do
  dest_space <- entryMemSpace <$> lookupMemory (memLocationName destloc)
  src_space <- entryMemSpace <$> lookupMemory (memLocationName srcloc)

  if isScalarMem dest_space && isScalarMem src_space
    then memLocationName destloc <-- Imp.var (memLocationName srcloc) pt
    else copyElementWise pt destloc srcloc

  where isScalarMem ScalarSpace{} = True
        isScalarMem _ = False

threadOperations, groupOperations :: Operations ExplicitMemory KernelEnv Imp.KernelOp
threadOperations =
  (defaultOperations compileThreadOp)
  { opsCopyCompiler = copyElementWise
  , opsExpCompiler = compileThreadExp
  , opsStmsCompiler = \_ -> defCompileStms mempty
  , opsAllocCompilers =
      M.fromList [ (Space "local", allocLocal) ]
  }
groupOperations =
  (defaultOperations compileGroupOp)
  { opsCopyCompiler = copyInGroup
  , opsExpCompiler = compileGroupExp
  , opsStmsCompiler = \_ -> defCompileStms mempty
  , opsAllocCompilers =
      M.fromList [ (Space "local", allocLocal) ]
  }

-- | Perform a Replicate with a kernel.
sReplicateKernel :: VName -> SubExp -> CallKernelGen ()
sReplicateKernel arr se = do
  t <- subExpType se
  ds <- dropLast (arrayRank t) . arrayDims <$> lookupType arr

  dims <- mapM toExp $ ds ++ arrayDims t
  (constants, set_constants) <-
    simpleKernelConstants (product dims) "replicate"

  let is' = unflattenIndex dims $ kernelGlobalThreadId constants
      name = nameFromString $ "replicate_" ++
             show (baseTag $ kernelGlobalThreadIdVar constants)

  sKernelFailureTolerant True threadOperations constants name $ do
    set_constants
    sWhen (kernelThreadActive constants) $
      copyDWIMFix arr is' se $ drop (length ds) is'

replicateFunction :: PrimType -> CallKernelGen Imp.Function
replicateFunction bt = do
  mem <- newVName "mem"
  num_elems <- newVName "num_elems"
  val <- newVName "val"

  let params = [Imp.MemParam mem (Space "device"),
                Imp.ScalarParam num_elems int32,
                Imp.ScalarParam val bt]
      shape = Shape [Var num_elems]
  function [] params $ do
    arr <- sArray "arr" bt shape $ ArrayIn mem $ IxFun.iota $
           map (primExpFromSubExp int32) $ shapeDims shape
    sReplicateKernel arr $ Var val

replicateName :: PrimType -> String
replicateName bt = "replicate_" ++ pretty bt

replicateForType :: PrimType -> CallKernelGen Name
replicateForType bt = do
  let fname = nameFromString $ "builtin#" <> replicateName bt

  exists <- hasFunction fname
  unless exists $ emitFunction fname =<< replicateFunction bt

  return fname

replicateIsFill :: VName -> SubExp -> CallKernelGen (Maybe (CallKernelGen ()))
replicateIsFill arr v = do
  ArrayEntry (MemLocation arr_mem arr_shape arr_ixfun) _ <- lookupArray arr
  v_t <- subExpType v
  case v_t of
    Prim v_t'
      | IxFun.isLinear arr_ixfun -> return $ Just $ do
          fname <- replicateForType v_t'
          emit $ Imp.Call [] fname
            [Imp.MemArg arr_mem,
             Imp.ExpArg $ product $ map (toExp' int32) arr_shape,
             Imp.ExpArg $ toExp' v_t' v]
    _ -> return Nothing

-- | Perform a Replicate with a kernel.
sReplicate :: VName -> SubExp -> CallKernelGen ()
sReplicate arr se = do
  -- If the replicate is of a particularly common and simple form
  -- (morally a memset()/fill), then we use a common function.
  is_fill <- replicateIsFill arr se

  case is_fill of
    Just m -> m
    Nothing -> sReplicateKernel arr se

-- | Perform an Iota with a kernel.
sIota :: VName -> Imp.Exp -> Imp.Exp -> Imp.Exp -> IntType
      -> CallKernelGen ()
sIota arr n x s et = do
  destloc <- entryArrayLocation <$> lookupArray arr
  (constants, set_constants) <- simpleKernelConstants n "iota"

  let name = nameFromString $ "iota_" ++
             show (baseTag $ kernelGlobalThreadIdVar constants)

  sKernelFailureTolerant True threadOperations constants name $ do
    set_constants
    let gtid = kernelGlobalThreadId constants
    sWhen (kernelThreadActive constants) $ do
      (destmem, destspace, destidx) <- fullyIndexArray' destloc [gtid]

      emit $
        Imp.Write destmem destidx (IntType et) destspace Imp.Nonvolatile $
        Imp.ConvOpExp (SExt Int32 et) gtid * s + x

sCopy :: PrimType
      -> MemLocation
      -> MemLocation
      -> CallKernelGen ()
sCopy bt
  destloc@(MemLocation destmem _ _)
  srcloc@(MemLocation srcmem srcshape _)
  = do
  -- Note that the shape of the destination and the source are
  -- necessarily the same.
  let shape = map (toExp' int32) srcshape
      kernel_size = product shape

  (constants, set_constants) <- simpleKernelConstants kernel_size "copy"

  let name = nameFromString $ "copy_" ++
             show (baseTag $ kernelGlobalThreadIdVar constants)

  sKernelFailureTolerant True threadOperations constants name $ do
    set_constants

    let gtid = kernelGlobalThreadId constants
        dest_is = unflattenIndex shape gtid
        src_is = dest_is

    (_, destspace, destidx) <- fullyIndexArray' destloc dest_is
    (_, srcspace, srcidx) <- fullyIndexArray' srcloc src_is

    sWhen (gtid .<. kernel_size) $ emit $
      Imp.Write destmem destidx bt destspace Imp.Nonvolatile $
      Imp.index srcmem srcidx bt srcspace Imp.Nonvolatile

compileGroupResult :: SegSpace
                   -> PatElem ExplicitMemory -> KernelResult
                   -> InKernelGen ()

compileGroupResult _ pe (TileReturns [(w,per_group_elems)] what) = do
  n <- toExp . arraySize 0 =<< lookupType what

  constants <- kernelConstants <$> askEnv
  let ltid = kernelLocalThreadId constants
      offset = toExp' int32 per_group_elems * kernelGroupId constants

  -- Avoid loop for the common case where each thread is statically
  -- known to write at most one element.
  if toExp' int32 per_group_elems == kernelGroupSize constants
    then sWhen (offset + ltid .<. toExp' int32 w) $
         copyDWIMFix (patElemName pe) [ltid + offset] (Var what) [ltid]
    else
    sFor "i" (n `quotRoundingUp` kernelGroupSize constants) $ \i -> do
      j <- fmap Imp.vi32 $ dPrimV "j" $
           kernelGroupSize constants * i + ltid
      sWhen (j .<. n) $ copyDWIMFix (patElemName pe) [j + offset] (Var what) [j]

compileGroupResult space pe (TileReturns dims what) = do
  constants <- kernelConstants <$> askEnv
  let gids = map fst $ unSegSpace space
      out_tile_sizes = map (toExp' int32 . snd) dims
      local_is = unflattenIndex out_tile_sizes $ kernelLocalThreadId constants
      group_is = zipWith (*) (map Imp.vi32 gids) out_tile_sizes
  is_for_thread <- mapM (dPrimV "thread_out_index") $ zipWith (+) group_is local_is

  sWhen (isActive $ zip is_for_thread $ map fst dims) $
    copyDWIMFix (patElemName pe) (map Imp.vi32 is_for_thread) (Var what) local_is

<<<<<<< HEAD
compileGroupResult space constants pe (RegTileReturns dims_n_tiles what) = do
  let gids = map fst $ unSegSpace space
  let (dims, blk_tiles, reg_tiles) = unzip3 $ map (\(dim, blk_tile, reg_tile) ->
        (dim, toExp' int32 blk_tile, toExp' int32 reg_tile)) dims_n_tiles

  let outer_tiles = zipWith (*) blk_tiles reg_tiles -- [Ty*Ry, Tx*Rx]

  -- compute local and group offsets, ie. where this particular group or thread
  -- should start writing - this is analogous to "local_is" and "group_is", but
  -- here, each thread writes multiple elements starting at these offsets.
  -- TODO: local_offsets needs to somehow factor in the fact that each thread is
  --       now reponsible for multiple elements, and thus each thread index
  --       should be multiplied with some register tile size. can this simply be
  --       done straight-forwardly once the flat index has been unflattened?
  -- FOR NOW, DO: just that. unflatten local thread indices, and for each
  --              unflattened index, multiply it with the register tile size
  --              corresponding to the dimension it indexes. intuitively, this
  --              feels correct, but am not sure.
  let local_offsets = zipWith (*) reg_tiles $
                        unflattenIndex reg_tiles $ kernelLocalThreadId constants

  let group_offsets = zipWith (*) (map Imp.vi32 gids) outer_tiles

  global_offsets <- mapM (dPrimV "thd_out_index") $ zipWith (+) group_offsets local_offsets

  traceM ("\nouter_tile_sizes: " ++ pretty outer_tiles ++
          "\nreg_tile_sizes:   " ++ pretty reg_tiles ++
          "\ngroup_offsets:    " ++ pretty group_offsets ++
          "\nlocal_offsets:    " ++ pretty local_offsets)

  -- TODO: assume blk_tiles == [Ty, Tx], reg_tiles == [Ry, Rx]. then here, each
  -- group should write its `what` of dimensions [Ty, Tx, Ry, Rx]. in reality,
  -- however, threads individually write their [Ry, Rx] tiles.
  --
  -- * does this mean that at this point, we can generate imperative code from
  -- the point of view of a single thread? in that case, here should simply be
  -- placed two nested loops iterating the reg tile and copying it to some dest.
  --
  -- * how to construct a loop nest of some arbitrary depth equal to the number
  --   of register tile dimensions when we lose the assumptions?


  -- TODO: the below code is definitely incorrect, but mostly just an exercise.
  let ry : rx : _ = reg_tiles
  _ <- sFor "i" ry $ \i -> do
         sFor "j" rx $ \j -> do
           let global_is = map (\(offset, k) -> k + (Imp.vi32 offset))
                               (zip global_offsets [i, j])
           traceM ("global_is: " ++ pretty global_is ++ "\n\n\n")
           sWhen (isActive $ zip global_offsets dims) $
             copyDWIMFix (patElemName pe) global_is (Var what) [i, j] -- [thd_y, thd_x, i, j] ??

  compilerLimitationS "compileGroupResult: RegTileReturns not quite handled yet :):)"


compileGroupResult space constants pe (Returns _ what) = do
=======
compileGroupResult space pe (Returns _ what) = do
  constants <- kernelConstants <$> askEnv
>>>>>>> f59a43a5
  in_local_memory <- arrayInLocalMemory what
  let gids = map (Imp.vi32 . fst) $ unSegSpace space

  if not in_local_memory then
    sWhen (kernelLocalThreadId constants .==. 0) $
    copyDWIMFix (patElemName pe) gids what []
    else
      -- If the result of the group is an array in local memory, we
      -- store it by collective copying among all the threads of the
      -- group.  TODO: also do this if the array is in global memory
      -- (but this is a bit more tricky, synchronisation-wise).
      groupCopy (patElemName pe) gids what []

compileGroupResult _ _ WriteReturns{} =
  compilerLimitationS "compileGroupResult: WriteReturns not handled yet."

compileGroupResult _ _ ConcatReturns{} =
  compilerLimitationS "compileGroupResult: ConcatReturns not handled yet."

compileThreadResult :: SegSpace
                    -> PatElem ExplicitMemory -> KernelResult
                    -> InKernelGen ()

<<<<<<< HEAD
compileThreadResult _ _ _ RegTileReturns{} = do
  compilerLimitationS "compileThreadResult: RegTileReturns not yet handled."

compileThreadResult space _ pe (Returns _ what) = do
=======
compileThreadResult space pe (Returns _ what) = do
>>>>>>> f59a43a5
  let is = map (Imp.vi32 . fst) $ unSegSpace space
  copyDWIMFix (patElemName pe) is what []

compileThreadResult _ pe (ConcatReturns SplitContiguous _ per_thread_elems what) = do
  constants <- kernelConstants <$> askEnv
  let offset = toExp' int32 per_thread_elems * kernelGlobalThreadId constants
  n <- toExp' int32 . arraySize 0 <$> lookupType what
  copyDWIM (patElemName pe) [DimSlice offset n 1] (Var what) []

compileThreadResult _ pe (ConcatReturns (SplitStrided stride) _ _ what) = do
  offset <- kernelGlobalThreadId . kernelConstants <$> askEnv
  n <- toExp' int32 . arraySize 0 <$> lookupType what
  copyDWIM (patElemName pe) [DimSlice offset n $ toExp' int32 stride] (Var what) []

compileThreadResult _ pe (WriteReturns rws _arr dests) = do
  constants <- kernelConstants <$> askEnv
  rws' <- mapM toExp rws
  forM_ dests $ \(is, e) -> do
    is' <- mapM toExp is
    let condInBounds i rw = 0 .<=. i .&&. i .<. rw
        write = foldl (.&&.) (kernelThreadActive constants) $
                zipWith condInBounds is' rws'
    sWhen write $ copyDWIMFix (patElemName pe) (map (toExp' int32) is) e []

compileThreadResult _ _ TileReturns{} =
  compilerBugS "compileThreadResult: TileReturns unhandled."

arrayInLocalMemory :: SubExp -> InKernelGen Bool
arrayInLocalMemory (Var name) = do
  res <- lookupVar name
  case res of
    ArrayVar _ entry ->
      (Space "local"==) . entryMemSpace <$>
      lookupMemory (memLocationName (entryArrayLocation entry))
    _ -> return False
arrayInLocalMemory Constant{} = return False<|MERGE_RESOLUTION|>--- conflicted
+++ resolved
@@ -1331,8 +1331,9 @@
   sWhen (isActive $ zip is_for_thread $ map fst dims) $
     copyDWIMFix (patElemName pe) (map Imp.vi32 is_for_thread) (Var what) local_is
 
-<<<<<<< HEAD
-compileGroupResult space constants pe (RegTileReturns dims_n_tiles what) = do
+compileGroupResult space pe (RegTileReturns dims_n_tiles what) = do
+  constants <- kernelConstants <$> askEnv
+
   let gids = map fst $ unSegSpace space
   let (dims, blk_tiles, reg_tiles) = unzip3 $ map (\(dim, blk_tile, reg_tile) ->
         (dim, toExp' int32 blk_tile, toExp' int32 reg_tile)) dims_n_tiles
@@ -1387,11 +1388,8 @@
   compilerLimitationS "compileGroupResult: RegTileReturns not quite handled yet :):)"
 
 
-compileGroupResult space constants pe (Returns _ what) = do
-=======
 compileGroupResult space pe (Returns _ what) = do
   constants <- kernelConstants <$> askEnv
->>>>>>> f59a43a5
   in_local_memory <- arrayInLocalMemory what
   let gids = map (Imp.vi32 . fst) $ unSegSpace space
 
@@ -1415,14 +1413,10 @@
                     -> PatElem ExplicitMemory -> KernelResult
                     -> InKernelGen ()
 
-<<<<<<< HEAD
-compileThreadResult _ _ _ RegTileReturns{} = do
+compileThreadResult _ _ RegTileReturns{} = do
   compilerLimitationS "compileThreadResult: RegTileReturns not yet handled."
 
-compileThreadResult space _ pe (Returns _ what) = do
-=======
 compileThreadResult space pe (Returns _ what) = do
->>>>>>> f59a43a5
   let is = map (Imp.vi32 . fst) $ unSegSpace space
   copyDWIMFix (patElemName pe) is what []
 
