--- conflicted
+++ resolved
@@ -49,46 +49,9 @@
                lore)
   in Out.Let pat' lore' e'
 
-<<<<<<< HEAD
 analyseExp :: (Lore lore, Out.CanBeAliased (In.Op lore)) =>
               In.Exp lore -> Out.Exp lore
-analyseExp (Out.SegOp (In.SegReduce cs size lam input descp)) =
-  Out.SegOp $
-  Out.SegReduce cs size (analyseLambda lam) input descp
-analyseExp (Out.SegOp (In.SegScan cs size st lam input descp)) =
-  Out.SegOp $
-  Out.SegScan cs size st (analyseLambda lam) input descp
-=======
-analyseExp :: Lore lore => In.Exp lore -> Out.Exp lore
-analyseExp (Out.LoopOp (In.Map cs size lam args)) =
-  Out.LoopOp $
-  Out.Map cs size (analyseLambda lam) args
-analyseExp (Out.LoopOp (In.ConcatMap cs size lam args)) =
-  Out.LoopOp $
-  Out.ConcatMap cs size (analyseLambda lam) args
-analyseExp (Out.LoopOp (In.Reduce cs size lam input)) =
-  Out.LoopOp $
-  Out.Reduce cs size (analyseLambda lam) input
-analyseExp (Out.LoopOp (In.Scan cs size lam input)) =
-  Out.LoopOp $
-  Out.Scan cs size (analyseLambda lam) input
-analyseExp (Out.LoopOp (In.Redomap cs size outerlam innerlam acc arr)) =
-  Out.LoopOp $
-  Out.Redomap cs size
-   (analyseLambda outerlam)
-   (analyseLambda innerlam)
-   acc arr
-analyseExp (Out.LoopOp (In.Stream cs size form lam arr ii)) =
-  Out.LoopOp $
-  Out.Stream cs size (analyseStreamForm form)
-                     (analyseExtLambda lam) arr ii
-  where analyseStreamForm (In.RedLike o lam0 acc) =
-            Out.RedLike o (analyseLambda lam0) acc
-        analyseStreamForm (In.Sequential acc) = Out.Sequential acc
-        analyseStreamForm (In.MapLike    o  ) = Out.MapLike    o
-
->>>>>>> 6029b5aa
-analyseExp e = Out.mapExp analyse e
+analyseExp = Out.mapExp analyse
   where analyse =
           Out.Mapper { Out.mapOnSubExp = return
                      , Out.mapOnCertificates = return
