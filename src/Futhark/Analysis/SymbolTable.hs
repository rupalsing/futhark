--- conflicted
+++ resolved
@@ -207,51 +207,16 @@
   case toScalExp (`lookupScalExp` vtable) $ SubExp cond of
     Nothing    -> vtable
     Just cond' ->
-<<<<<<< HEAD
       let cond'' | isTrue    = cond'
                  | otherwise = SNot cond'
-      in updateBoundsTuned (srclocOf cond) cond'' vtable
---  -- BELOW IS THE OLD VERSION!
---      in updateBounds' cond'' vtable
-
------------------------------------------
---- Cosmin's version of Update Bounds ---
------------------------------------------
-
+      in updateBounds' (srclocOf cond) cond'' vtable
 -- | Refines the ranges in the symbol table with
 --     ranges extracted from branch conditions.
---     `cond' is the condition of the if-branch.
-updateBoundsTuned :: SrcLoc -> ScalExp -> SymbolTable -> SymbolTable
-updateBoundsTuned loc cond sym_tab = 
-    let not_cond = SNot cond
-        err_not_cond_dnf = AS.simplify not_cond loc ranges
-        cond_factors = case err_not_cond_dnf of
-                        Left  _            -> [] 
-                        Right not_cond_dnf -> getNotFactorsLEQ0 not_cond_dnf 
-
-        bounds = map solve_leq0 cond_factors
-
-    in  foldl (\stab new_bound ->
-                        case new_bound of
-                            Just (sym,True ,bound) -> setUpperBound (identName sym) bound stab
-                            Just (sym,False,bound) -> setLowerBound (identName sym) bound stab
-                            _                      -> stab
-              ) sym_tab bounds
-
-=======
-      let cond'' | isTrue    = SNot cond'
-                 | otherwise = cond'
-      in updateBounds' (srclocOf cond) cond'' vtable
-
--- | Refines the ranges in the symbol table with
---     ranges extracted from branch conditions.
---   IMPORTANT: the second argument is the negation
---              of the branch condition!
+--   `cond' is the condition of the if-branch.
 updateBounds' :: SrcLoc -> ScalExp -> SymbolTable -> SymbolTable
-updateBounds' loc not_cond sym_tab =
+updateBounds' loc cond sym_tab =
   foldr updateBound sym_tab $ mapMaybe solve_leq0 $
-  either (const []) getNotFactorsLEQ0 $ AS.simplify not_cond loc ranges
->>>>>>> 649c6e9c
+  either (const []) getNotFactorsLEQ0 $ AS.simplify (SNot cond) loc ranges
     where
       updateBound (sym,True ,bound) = setUpperBound (identName sym) bound
       updateBound (sym,False,bound) = setLowerBound (identName sym) bound
