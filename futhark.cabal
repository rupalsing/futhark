--- conflicted
+++ resolved
@@ -111,14 +111,6 @@
                    Futhark.Optimise.Simplifier.Rules
                    Futhark.Optimise.Simplifier.Simple
                    Futhark.Optimise.Simplifier.Simplify
-<<<<<<< HEAD
-                   Futhark.Optimise.SplitShapes
-                   Futhark.Optimise.SuffCond
-                   Futhark.Optimise.SuffCond.GenPredicates
-                   Futhark.Optimise.SuffCond.OptPredicates
-=======
-                   Futhark.Optimise.SimplifyLambda
->>>>>>> 6029b5aa
                    Futhark.Pass
                    Futhark.Passes
                    Futhark.Pass.ExpandAllocations
