-- This program exposed a flaw in the kernel extractor, which was
-- unable to handle identity mappings.  These rarely occur normally,
-- because the simplifier will have removed them, but they sometimes
-- occur after loop interchange.
-- ==
-- structure distributed { SegMap 1 }

let main [n] (datas: *[][n]i32) (is: []i32) =
<<<<<<< HEAD
  #[incremental_flattening_only_inner]
=======
  #[incremental_flattening(only_inner)]
>>>>>>> b4e7a14f
  map (\(data: [n]i32, old_data: [n]i32) ->
       let (data, _) =
         loop (data: *[n]i32, old_data: *[n]i32) = (copy data, copy old_data) for i in [1,2,3] do
           let new_data = scatter old_data is (replicate n data[0])
           in (new_data : *[n]i32, data : *[n]i32)
       in data)
      (zip datas (copy datas))<|MERGE_RESOLUTION|>--- conflicted
+++ resolved
@@ -6,11 +6,7 @@
 -- structure distributed { SegMap 1 }
 
 let main [n] (datas: *[][n]i32) (is: []i32) =
-<<<<<<< HEAD
-  #[incremental_flattening_only_inner]
-=======
   #[incremental_flattening(only_inner)]
->>>>>>> b4e7a14f
   map (\(data: [n]i32, old_data: [n]i32) ->
        let (data, _) =
          loop (data: *[n]i32, old_data: *[n]i32) = (copy data, copy old_data) for i in [1,2,3] do
