#!/bin/sh
#
# Futhark pre-commit hook for quality-checking the commit.
#
# This hook checks the following:
#
#   * Trailing whitespace.
#   * Runs hlint.
#   * Tries to compile Futhark.
#
# It also yells at you to run the test suite, although it doesn't do
# it by itself.

initial=c508f9f531929f6bed868243334417ef6c840cb4 # Hash of initial commit.

fail() {
    echo "Aborting commit due to verification errors."
    echo "If you disagree, use git commit --no-verify."
    exit 1
}

echo Quality-checking commit...
echo

# Find files with trailing whitespace
if git diff-index --cached --check HEAD | egrep -v '^[+-]'; then
    fail
fi

futhark_hlint() {
    # Some hlint-suggestions are terrible, so ignore them here.
    hlint -i "Use import/export shortcut" -i "Use const" -i "Use tuple-section" -i "Too strict maybe" "$@"
}

# Run hlint on changed files.
files=$(git diff-index --cached --name-only HEAD | egrep '\.l?hsc?$')
if [ "$files" ]; then
<<<<<<< HEAD
    futhark_hlint $files
=======
    futhark_hlint $files || exit 1
>>>>>>> c826dfc2
fi

if ! stack build; then
    fail
fi<|MERGE_RESOLUTION|>--- conflicted
+++ resolved
@@ -35,11 +35,7 @@
 # Run hlint on changed files.
 files=$(git diff-index --cached --name-only HEAD | egrep '\.l?hsc?$')
 if [ "$files" ]; then
-<<<<<<< HEAD
-    futhark_hlint $files
-=======
     futhark_hlint $files || exit 1
->>>>>>> c826dfc2
 fi
 
 if ! stack build; then
